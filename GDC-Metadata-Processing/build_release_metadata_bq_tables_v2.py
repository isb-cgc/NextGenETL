"""

Copyright 2019-2020, Institute for Systems Biology

Licensed under the Apache License, Version 2.0 (the "License");
you may not use this file except in compliance with the License.
You may obtain a copy of the License at

   http://www.apache.org/licenses/LICENSE-2.0

Unless required by applicable law or agreed to in writing, software
distributed under the License is distributed on an "AS IS" BASIS,
WITHOUT WARRANTIES OR CONDITIONS OF ANY KIND, either express or implied.
See the License for the specific language governing permissions and
limitations under the License.

"""

'''
Make sure the VM has BigQuery and Storage Read/Write permissions!

Extract GDC Metadata into Per-Project/Build File BQ Tables
This is still a work in progress (01/18/2020)

'''

import yaml
import sys
import io
from git import Repo
from json import loads as json_loads
import re

from common_etl.support import generic_bq_harness, confirm_google_vm, \
                               bq_harness_with_result, delete_table_bq_job, \
                               bq_table_exists, bq_table_is_empty, create_clean_target, \
                               generate_table_detail_files, customize_labels_and_desc, \
                               update_schema_with_dict, install_labels_and_desc, \
                               compare_two_tables, publish_table, update_status_tag

'''
----------------------------------------------------------------------------------------------
The configuration reader. Parses the YAML configuration into dictionaries
'''
def load_config(yaml_config):
    yaml_dict = None
    config_stream = io.StringIO(yaml_config)
    try:
        yaml_dict = yaml.load(config_stream, Loader=yaml.FullLoader)
    except yaml.YAMLError as ex:
        print(ex)

    if yaml_dict is None:
        return None, None, None, None, None, None, None, None

    return (yaml_dict['files_and_buckets_and_tables'], yaml_dict['steps'], 
            yaml_dict['builds'], yaml_dict['build_tags'], yaml_dict['path_tags'],
            yaml_dict['programs'], yaml_dict['update_schema_tables'], yaml_dict['schema_tags'])


'''
----------------------------------------------------------------------------------------------
Figure out the number of aliquots present
'''
def extract_aliquot_count(release_table, do_batch):

    sql = extract_aliquot_count_sql(release_table)
    results = bq_harness_with_result(sql, do_batch)
    retval = [row.max_delim for row in results]
    return retval[0] + 1


'''
----------------------------------------------------------------------------------------------
SQL for above:
'''
def extract_aliquot_count_sql(release_table):

    return '''
            # Count the number of delimeters in the field:
            WITH a1 AS (SELECT file_gdc_id,
                        LENGTH(TRIM(associated_entities__entity_gdc_id)) -
                        LENGTH(TRIM(REPLACE(associated_entities__entity_gdc_id, ';',''))) as delim
            FROM `{0}`
            WHERE (case_gdc_id IS NOT NULL) AND
                  (case_gdc_id NOT LIKE "%;%") AND
                  (case_gdc_id != "multi") AND
                  (associated_entities__entity_type = "aliquot"))
            SELECT MAX(delim) as max_delim FROM a1
            '''.format(release_table)


'''
----------------------------------------------------------------------------------------------
Figure out the programs represented in the data
'''
def extract_program_names(release_table, do_batch):

    sql = extract_program_names_sql(release_table)
    results = bq_harness_with_result(sql, do_batch)
    retval = [row.program_name for row in results if row.program_name is not None and row.program_name != "None"]
    return retval

'''
----------------------------------------------------------------------------------------------
SQL for above:
'''
def extract_program_names_sql(release_table):
    return '''
        SELECT DISTINCT program_name FROM `{0}` # program_name
        '''.format(release_table)


'''
----------------------------------------------------------------------------------------------
Figure out what programs have valid aliquot mapping data in the table. Not all do; errors in processing
prior to Rel22 for programs with GDC-generated portion and analyte IDs, and programs with bad case
data (ORGANOID-PANCREATIC) will not have useful aliquot mapping data available.
'''
def extract_active_aliquot_file_data(release_table, program_name, target_dataset, dest_table, do_batch):

    sql = extract_active_aliquot_file_data_sql(release_table, program_name)
    return generic_bq_harness(sql, target_dataset, dest_table, do_batch, True)


'''
----------------------------------------------------------------------------------------------
In GDC active, there are > 450,000 files that have associated_entities as aliquots. In the case of
VCF files, there are two. We need to pull in associated aliquot, sample, and case IDs in the next step.
As always, multi-case entries are skipped.
'''
def extract_active_aliquot_file_data_sql(release_table, program_name):

    return '''
        SELECT
            a.file_id as file_gdc_id,
            a.case_gdc_id,
            CASE WHEN LENGTH(TRIM(a.associated_entities__entity_gdc_id)) -
                      LENGTH(TRIM(REPLACE(a.associated_entities__entity_gdc_id, ";", ""))) >= 1
                 THEN REGEXP_EXTRACT(a.associated_entities__entity_gdc_id,
                                     r"^([a-zA-Z0-9-]+);[a-zA-Z0-9-;]+$")
              ELSE a.associated_entities__entity_gdc_id
            END as aliquot_id_one,
            CASE WHEN LENGTH(TRIM(a.associated_entities__entity_gdc_id)) -
                      LENGTH(TRIM(REPLACE(a.associated_entities__entity_gdc_id, ";", ""))) >= 1
                 THEN REGEXP_EXTRACT(a.associated_entities__entity_gdc_id,
                                     r"^[a-zA-Z0-9-]+;([a-zA-Z0-9-]+).*$")
              ELSE CAST(null AS STRING)
            END as aliquot_id_two,
            CASE WHEN LENGTH(TRIM(a.associated_entities__entity_gdc_id)) -
                      LENGTH(TRIM(REPLACE(a.associated_entities__entity_gdc_id, ";", ""))) >= 2
                 THEN REGEXP_EXTRACT(a.associated_entities__entity_gdc_id,
                                     r"^[a-zA-Z0-9-]+;[a-zA-Z0-9-]+;([a-zA-Z0-9-]+).*$")
              ELSE CAST(null AS STRING)
            END as aliquot_id_three,
            CASE WHEN LENGTH(TRIM(a.associated_entities__entity_gdc_id)) -
                      LENGTH(TRIM(REPLACE(a.associated_entities__entity_gdc_id, ";", ""))) = 3
                 THEN REGEXP_EXTRACT(a.associated_entities__entity_gdc_id,
                                     r"^[a-zA-Z0-9-]+;[a-zA-Z0-9-]+;[a-zA-Z0-9-]+;([a-zA-Z0-9-]+)$")
              ELSE CAST(null AS STRING)
            END as aliquot_id_four,
            a.project_short_name, # TCGA-OV
            # Take everything after first hyphen, including following hyphens:
            CASE WHEN (a.project_short_name LIKE '%-%') THEN
                   REGEXP_EXTRACT(project_short_name, r"^[A-Z0-9\.]+-(.+$)")
                 ELSE
                   CAST(null AS STRING)
            END as project_short_name_suffix, # not always disease code anymore, traditionally e.g. "OV"
            a.program_name, # TCGA
            a.data_type,
            a.data_category,
            a.experimental_strategy,
            a.file_type,
            a.file_size,
            a.data_format,
            a.platform,
            CAST(null AS STRING) as file_name_key,
            a.index_file_gdc_id as index_file_id,
            CAST(null AS STRING) as index_file_name_key,
            a.index_file_size,
            a.access,
            a.acl
        FROM `{1}` AS a
        WHERE (a.program_name = "{0}") AND
              (a.case_gdc_id IS NOT NULL) AND
              (a.case_gdc_id NOT LIKE "%;%") AND
              (a.case_gdc_id != "multi") AND
              (a.associated_entities__entity_type = "aliquot")
        '''.format(program_name, release_table)


'''
----------------------------------------------------------------------------------------------
Get two rows from one where there are two aliquots present
'''


def expand_active_aliquot_file_data(aliquot_table, target_dataset, dest_table, do_batch):

    sql = expand_active_aliquot_file_data_sql(aliquot_table)
    return generic_bq_harness(sql, target_dataset, dest_table, do_batch, True)


'''
----------------------------------------------------------------------------------------------
With files that have two aliquots, we want to make one row per aliquot
'''
def expand_active_aliquot_file_data_sql(aliquot_table):

    return '''
        SELECT
            file_gdc_id,
            case_gdc_id,
            aliquot_id_one as aliquot_id,
            project_short_name,
            project_short_name_suffix,
            program_name,
            data_type,
            data_category,
            experimental_strategy,
            file_type,
            file_size,
            data_format,
            platform,
            file_name_key,
            index_file_id,
            index_file_name_key,
            index_file_size,
            access,
            acl
        FROM `{0}`
        UNION ALL
        SELECT
            file_gdc_id,
            case_gdc_id,
            aliquot_id_two as aliquot_id,
            project_short_name,
            project_short_name_suffix,
            program_name,
            data_type,
            data_category,
            experimental_strategy,
            file_type,
            file_size,
            data_format,
            platform,
            file_name_key,
            index_file_id,
            index_file_name_key,
            index_file_size,
            access,
            acl
        FROM `{0}`
        WHERE (aliquot_id_two IS NOT NULL)
        UNION ALL
        SELECT
            file_gdc_id,
            case_gdc_id,
            aliquot_id_three as aliquot_id,
            project_short_name,
            project_short_name_suffix,
            program_name,
            data_type,
            data_category,
            experimental_strategy,
            file_type,
            file_size,
            data_format,
            platform,
            file_name_key,
            index_file_id,
            index_file_name_key,
            index_file_size,
            access,
            acl
        FROM `{0}`
        WHERE (aliquot_id_three IS NOT NULL)
        UNION ALL
        SELECT
            file_gdc_id,
            case_gdc_id,
            aliquot_id_four as aliquot_id,
            project_short_name,
            project_short_name_suffix,
            program_name,
            data_type,
            data_category,
            experimental_strategy,
            file_type,
            file_size,
            data_format,
            platform,
            file_name_key,
            index_file_id,
            index_file_name_key,
            index_file_size,
            access,
            acl
        FROM `{0}`
        WHERE (aliquot_id_four IS NOT NULL)
        '''.format(aliquot_table)

'''
----------------------------------------------------------------------------------------------
Slide extraction
'''
def extract_slide_file_data(release_table, program_name, target_dataset, dest_table, do_batch):

    sql = extract_file_data_sql_slides(release_table, program_name)
    return generic_bq_harness(sql, target_dataset, dest_table, do_batch, True)

'''
----------------------------------------------------------------------------------------------
SQL for above:
'''

def extract_file_data_sql_slides(release_table, program_name):

    #
    # If dealing with legacy TCGA slides, some do not even have a program name or case_id. We need to haul those
    # out and parse the file name instead in a repair step.
    #

    optional_program = "" if program_name is None else "(a.program_name = '{0}') AND (a.case_gdc_id IS NOT NULL) AND ".format(program_name)

    print("optional program: {}".format(optional_program))
    return '''
        SELECT
            a.file_id as file_gdc_id,
            a.case_gdc_id,
            a.associated_entities__entity_gdc_id as slide_id,
            a.project_short_name, # TCGA-OV
            # Take everything after first hyphen, including following hyphens:
            CASE WHEN (a.project_short_name LIKE '%-%') THEN
                   REGEXP_EXTRACT(project_short_name, r"^[A-Z0-9\.]+-(.+$)")
                 ELSE
                   CAST(null AS STRING)
            END as project_short_name_suffix, # not always disease code anymore, traditionally e.g. "OV"
            a.program_name, # TCGA
            a.data_type,
            a.data_category,
            a.experimental_strategy,
            a.file_type,
            a.file_size,
            a.data_format,
            a.platform,
            CAST(null AS STRING) as file_name_key,
            a.index_file_gdc_id as index_file_id,
            CAST(null AS STRING) as index_file_name_key,
            a.index_file_size,
            a.access,
            a.acl,
            # Some legacy entries have no case ID or sample ID, it is embedded in the file name, and
            # we need to pull that out to get that info
            CASE WHEN (a.case_gdc_id IS NULL) THEN
                   REGEXP_EXTRACT(a.file_name, r"^([A-Z0-9-]+).+$")
                ELSE
                   CAST(null AS STRING)
            END as slide_barcode
        FROM `{1}` AS a
        WHERE {0} # Omit some conditions if we need to capture rows to repair
              (((a.case_gdc_id NOT LIKE "%;%") AND
               # the second condition captures repair rows
                (a.case_gdc_id != "multi")) OR (a.case_gdc_id IS NULL)) AND
              ((a.data_format = "SVS") OR # catches legacy
               (a.associated_entities__entity_type = "slide")) # catches active
        '''.format(optional_program, release_table)


'''
----------------------------------------------------------------------------------------------
Slide repair. Legacy archive is full of bogus slide files which only can be identified by the file name.
These tables do not hold the case id, nor the program or disease name. Fix this bogosity!
'''
def repair_slide_file_data(case_table, broken_table, target_dataset, dest_table, do_batch):

    sql = repair_missing_case_data_sql_slides(case_table, broken_table)
    return generic_bq_harness(sql, target_dataset, dest_table, do_batch, True)

'''
----------------------------------------------------------------------------------------------
SQL for above. Note this processing ends up throwing away one slide from case TCGA-08-0384, which
actually does not appear in the case file going back to at least release 6.
'''

def repair_missing_case_data_sql_slides(case_table, broken_table):

    return '''
        WITH
           a1 AS
          (SELECT case_gdc_id, project_id, case_barcode,
             REGEXP_EXTRACT(project_id, r"^[A-Z]+-([A-Z]+$)") as project_short_name_suffix,
             program_name # TCGA
           FROM `{0}`
           ),
          a2 AS
          (SELECT *
           FROM `{1}` WHERE slide_barcode IS NOT NULL
          )
        SELECT
            a2.file_gdc_id,
            a1.case_gdc_id,
            a2.slide_id,
            a1.project_id as project_short_name,
            a1.project_short_name_suffix,
            a1.program_name,
            a2.data_type,
            a2.data_category,
            a2.experimental_strategy,
            a2.file_type,
            a2.file_size,
            a2.data_format,
            a2.platform,
            a2.file_name_key,
            a2.index_file_id,
            a2.index_file_name_key,
            a2.index_file_size,
            a2.access,
            a2.acl,
            a2.slide_barcode
        FROM a2 JOIN a1 ON a1.case_barcode = REGEXP_EXTRACT(a2.slide_barcode, r"^(TCGA-[A-Z0-9][A-Z0-9]-[A-Z0-9][A-Z0-9][A-Z0-9][A-Z0-9])")
        UNION ALL
        SELECT * FROM `{1}` WHERE slide_barcode IS NULL
        '''.format(case_table, broken_table)


'''
----------------------------------------------------------------------------------------------
Clinical extraction (CLIN and BIO files):
'''


def extract_active_case_file_data(release_table, program_name, target_dataset, dest_table, do_batch):
    sql = extract_active_case_file_data_sql(release_table, program_name)
    return generic_bq_harness(sql, target_dataset, dest_table, do_batch, True)

'''
----------------------------------------------------------------------------------------------
If the associated entity is a case ID, then haul that in:
'''
def extract_active_case_file_data_sql(release_table, program_name):

    return '''
        SELECT
            a.file_id as file_gdc_id,
            a.case_gdc_id,
            a.project_short_name, # TCGA-OV
            # Take everything after first hyphen, including following hyphens:
            CASE WHEN (a.project_short_name LIKE '%-%') THEN
                   REGEXP_EXTRACT(project_short_name, r"^[A-Z0-9\.]+-(.+$)")
                 ELSE
                   CAST(null AS STRING)
            END as project_short_name_suffix, # not always disease code anymore, traditionally e.g. "OV"
            a.program_name, # TCGA
            a.data_type,
            a.data_category,
            a.experimental_strategy,
            a.file_type,
            a.file_size,
            a.data_format,
            a.platform,
            CAST(null AS STRING) as file_name_key,
            a.index_file_gdc_id as index_file_id,
            CAST(null AS STRING) as index_file_name_key,
            a.index_file_size,
            a.access,
            a.acl
        FROM `{1}` AS a
        WHERE (a.program_name = "{0}") AND
              (a.case_gdc_id IS NOT NULL) AND
              (a.case_gdc_id NOT LIKE "%;%") AND
              (a.case_gdc_id != "multi") AND
              # Note we depend that a slide is not being sucked in here
              # in the legacy case due to a "case" entity type being present and not a slide.
              # Analysis indicates that is a safe conclusion
              (a.associated_entities__entity_type = "case")
        '''.format(program_name, release_table)

'''
----------------------------------------------------------------------------------------------
Get case barcodes associated with case-tagged files:
'''

def extract_case_barcodes(release_table, case_table, program_name, target_dataset, dest_table, do_batch):

    sql = case_barcodes_sql(release_table, case_table, program_name)
    return generic_bq_harness(sql, target_dataset, dest_table, do_batch, True)

'''
----------------------------------------------------------------------------------------------
SQL for above:
'''
def case_barcodes_sql(release_table, case_table, program_name):
    return '''
        WITH
        a1 AS (SELECT DISTINCT case_gdc_id, case_barcode FROM `{1}` GROUP BY case_gdc_id, case_barcode)            
        SELECT
            a.file_gdc_id,
            a.case_gdc_id,
            a1.case_barcode,
            CAST(null AS STRING) as sample_gdc_id,
            CAST(null AS STRING) as sample_barcode,
            CAST(null AS STRING) as sample_type_name,
            a.project_short_name,
            a.project_short_name_suffix,
            a.program_name,
            a.data_type,
            a.data_category,
            a.experimental_strategy,
            a.file_type,
            a.file_size,
            a.data_format,
            a.platform,
            a.file_name_key,
            a.index_file_id,
            a.index_file_name_key,
            a.index_file_size,
            a.access,
            a.acl
        FROM `{0}` AS a JOIN a1 ON a.case_gdc_id = a1.case_gdc_id
        '''.format(release_table, case_table, program_name)

'''
----------------------------------------------------------------------------------------------
Get case barcode associated with aliquot-associated files, with no aliqout mapping table data:
'''
def prepare_aliquot_without_map(release_table, case_table, program_name, target_dataset, dest_table, do_batch):

    sql = aliquot_barcodes_without_map_sql(release_table, case_table, program_name)
    return generic_bq_harness(sql, target_dataset, dest_table, do_batch, True)

'''
----------------------------------------------------------------------------------------------
If we do not have any aliquot mapping, we cannot back it out to sample IDs. So we need to just
get the case barcode and call it good. Note this is a patch for Rel21 and older data, where
metadata processing code was broken.

'''
def aliquot_barcodes_without_map_sql(release_table, case_table, program_name):

    return '''
        SELECT
                d.file_gdc_id,
                d.case_gdc_id,
                e.case_barcode,
                CAST(null AS STRING) as sample_gdc_id,
                CAST(null AS STRING) as sample_barcode,
                CAST(null AS STRING) as sample_type_name,
                d.project_short_name,
                d.project_short_name_suffix,
                d.program_name,
                d.data_type,
                d.data_category,
                d.experimental_strategy,
                d.file_type,
                d.file_size,
                d.data_format,
                d.platform,
                d.file_name_key,
                d.index_file_id,
                d.index_file_name_key,
                d.index_file_size,
                d.access,
                d.acl
        FROM `{0}` AS d JOIN `{1}` AS e ON d.case_gdc_id = e.case_gdc_id
        '''.format(release_table, case_table, program_name)

'''
----------------------------------------------------------------------------------------------
Get sample and case barcodes associated with aliquot-associated files:
'''
def extract_aliquot_barcodes(release_table, aliquot_2_case_table, program_name, target_dataset, dest_table, do_batch):

    sql = aliquot_barcodes_sql(release_table, aliquot_2_case_table, program_name)
    return generic_bq_harness(sql, target_dataset, dest_table, do_batch, True)

'''
----------------------------------------------------------------------------------------------
SQL for getting case and sample info from aliquot IDs.
BAD NEWS! As of Rel21, the aliquot mapping table only holds data for: CGCI, HCMI, TCGA, CPTAC, TARGET,
CCLE. Errors in the code that built the aliquot table meant that many projects did not get loaded. This
problem should mostly be fixed in Rel22, though there appear to be problems with the ORGANOID-PANCREATIC
case data for Rel22.

'''
def aliquot_barcodes_sql(release_table, aliquot_2_case_table, program_name):

    return '''
        SELECT
            a.file_gdc_id,
            a.case_gdc_id,
            c.case_barcode,
            c.sample_gdc_id,
            c.sample_barcode,
            c.sample_type_name,
            a.project_short_name,
            a.project_short_name_suffix,
            a.program_name,
            a.data_type,
            a.data_category,
            a.experimental_strategy,
            a.file_type,
            a.file_size,
            a.data_format,
            a.platform,
            a.file_name_key,
            a.index_file_id,
            a.index_file_name_key,
            a.index_file_size,
            a.access,
            a.acl
        FROM `{0}` AS a JOIN `{1}` AS c ON a.aliquot_id = c.aliquot_gdc_id WHERE a.aliquot_id != "multi"
        # Those cases with a "multi" as an aliquot id, we still need to just haul them in,
        # but also get the case barcode as well:
        UNION DISTINCT
        SELECT
                d.file_gdc_id,
                d.case_gdc_id,
                e.case_barcode,
                CAST(null AS STRING) as sample_gdc_id,
                CAST(null AS STRING) as sample_barcode,
                CAST(null AS STRING) as sample_type_name,
                d.project_short_name,
                d.project_short_name_suffix,
                d.program_name,
                d.data_type,
                d.data_category,
                d.experimental_strategy,
                d.file_type,
                d.file_size,
                d.data_format,
                d.platform,
                d.file_name_key,
                d.index_file_id,
                d.index_file_name_key,
                d.index_file_size,
                d.access,
                d.acl
        FROM `{0}` AS d JOIN `{1}` AS e ON d.case_gdc_id = e.case_gdc_id WHERE d.aliquot_id = "multi"
        '''.format(release_table, aliquot_2_case_table, program_name)

'''
----------------------------------------------------------------------------------------------
Get sample and case barcodes associated with the slide files:
'''
def extract_slide_barcodes(release_table, slide_2_case_table, program_name, target_dataset, dest_table, do_batch):

    sql = slide_barcodes_sql(release_table, slide_2_case_table, program_name)
    return generic_bq_harness(sql, target_dataset, dest_table, do_batch, True)

'''
----------------------------------------------------------------------------------------------
SQL for above:
'''
def slide_barcodes_sql(release_table, slide_2_case_table, program_name):

    return '''
        # Some slides have two or more entries in the slide_2_case table if they depict multiple portions. Remove the dups:
        WITH a1 as (
        SELECT DISTINCT
            case_barcode,
            sample_gdc_id,
            sample_barcode,
            sample_type_name,
            slide_gdc_id,
            slide_barcode
        FROM `{1}` GROUP BY case_barcode, sample_gdc_id, sample_barcode, sample_type_name, slide_gdc_id, slide_barcode)
        SELECT
            a.file_gdc_id,
            a.case_gdc_id,
            a1.case_barcode,
            a1.sample_gdc_id as sample_gdc_id,
            a1.sample_barcode as sample_barcode,
            a1.sample_type_name as sample_type_name,
            a.project_short_name,
            a.project_short_name_suffix,
            a.program_name,
            a.data_type,
            a.data_category,
            a.experimental_strategy,
            a.file_type,
            a.file_size,
            a.data_format,
            a.platform,
            a.file_name_key,
            a.index_file_id,
            a.index_file_name_key,
            a.index_file_size,
            a.access,
            a.acl
        FROM `{0}` AS a JOIN a1 ON a.slide_barcode = a1.slide_barcode
        UNION DISTINCT
        SELECT
            a.file_gdc_id,
            a.case_gdc_id,
            a1.case_barcode,
            a1.sample_gdc_id as sample_gdc_id,
            a1.sample_barcode as sample_barcode,
            a1.sample_type_name as sample_type_name,
            a.project_short_name,
            a.project_short_name_suffix,
            a.program_name,
            a.data_type,
            a.data_category,
            a.experimental_strategy,
            a.file_type,
            a.file_size,
            a.data_format,
            a.platform,
            a.file_name_key,
            a.index_file_id,
            a.index_file_name_key,
            a.index_file_size,
            a.access,
            a.acl
        FROM `{0}` AS a JOIN a1 ON a.slide_id = a1.slide_gdc_id
        '''.format(release_table, slide_2_case_table, program_name)

'''
----------------------------------------------------------------------------------------------
Glue different tables together:
'''
def build_union(table_list, target_dataset, dest_table, do_batch):

    sql = union_sql(table_list)
    return generic_bq_harness(sql, target_dataset, dest_table, do_batch, True)


'''
----------------------------------------------------------------------------------------------
SQL for above:
'''
def union_sql(table_list):
    terms = []
    for table in table_list:
        terms.append("SELECT * FROM `{0}`".format(table))
    filter_term = " UNION ALL ".join(terms)
    return filter_term

'''
----------------------------------------------------------------------------------------------
Final Step:
Get the URIs in from the manifest file:
Two passes used, first for all files, second for index files:
'''
def install_uris(union_table, mapping_table, target_dataset, dest_table, do_batch):
    
    sql = install_uris_sql(union_table, mapping_table)
    return generic_bq_harness(sql, target_dataset, dest_table, do_batch, True)

'''
----------------------------------------------------------------------------------------------
SQL for above:
'''
def install_uris_sql(union_table, mapping_table):
    return '''
        WITH a1 as (
        SELECT
            a.file_gdc_id,
            a.case_gdc_id,
            a.case_barcode,
            a.sample_gdc_id,
            a.sample_barcode,
            a.sample_type_name,
            a.project_short_name,
            a.project_short_name_suffix,
            a.program_name,
            a.data_type,
            a.data_category,
            a.experimental_strategy,
            a.file_type,
            a.file_size,
            a.data_format,
            a.platform,
            c.gcs_path as file_name_key,
            a.index_file_id,
            a.index_file_name_key,
            a.index_file_size,
            a.access,
            a.acl
        # THIS VERSION RETAINS THE GDC FILES THAT DO NOT EXIST IN DCF MANIFEST:
        # FROM `{0}` AS a LEFT OUTER JOIN `{1}` AS c ON a.file_gdc_id = c.file_uuid )
        # THIS VERSION DUMPS THE GDC ENTRIES THAT DO NOT EXIST IN DCF MANIFEST:
        FROM `{0}` AS a INNER JOIN `{1}` AS c ON a.file_gdc_id = c.file_uuid )
        
        SELECT
            a1.file_gdc_id,
            a1.case_gdc_id,
            a1.case_barcode,
            a1.sample_gdc_id,
            a1.sample_barcode,
            a1.sample_type_name,
            a1.project_short_name,
            a1.project_short_name_suffix,
            a1.program_name,
            a1.data_type,
            a1.data_category,
            a1.experimental_strategy,
            a1.file_type,
            a1.file_size,
            a1.data_format,
            a1.platform,
            a1.file_name_key,
            a1.index_file_id,
            c.gcs_path as index_file_name_key,
            a1.index_file_size,
            a1.access,
            a1.acl
        FROM a1 LEFT OUTER JOIN `{1}` AS c ON a1.index_file_id = c.file_uuid
        '''.format(union_table, mapping_table)

'''
----------------------------------------------------------------------------------------------
Do all the steps for a given dataset and build sequence
'''

def do_dataset_and_build(steps, build, build_tag, path_tag, dataset_tuple,
                         aliquot_map_programs, params, schema_tags, update_schema_tables):

    file_table = "{}_{}".format(params['FILE_TABLE'], build_tag)

    #
    # Pull stuff from rel:
    #
     
    if 'pull_slides' in steps:
        step_zero_table = "{}_{}_{}".format(dataset_tuple[1], build, params['SLIDE_STEP_0_TABLE'])
        # Hardwired instead of configurable since this is a one-off problem:
        use_project = None if (build_tag == "legacy") and (dataset_tuple[0] == "TCGA") else dataset_tuple[0]
        success = extract_slide_file_data(file_table, use_project, params['TARGET_DATASET'],
                                          step_zero_table, params['BQ_AS_BATCH'])

        if not success:
            print("{} {} pull_slides job failed".format(dataset_tuple[0], build))
            return False

        if bq_table_is_empty(params['TARGET_DATASET'], step_zero_table):
            delete_table_bq_job(params['TARGET_DATASET'], step_zero_table)
            print("{} pull_slide table result was empty: table deleted".format(params['SLIDE_STEP_0_TABLE']))


    if 'repair_slides' in steps:
        step_zero_table = "{}_{}_{}".format(dataset_tuple[1], build, params['SLIDE_STEP_0_TABLE'])
        in_table = '{}.{}.{}'.format(params['WORKING_PROJECT'],
                                     params['TARGET_DATASET'], step_zero_table)

        if bq_table_exists(params['TARGET_DATASET'], step_zero_table):
            step_one_table = "{}_{}_{}".format(dataset_tuple[1], build, params['SLIDE_STEP_1_TABLE'])
            success = repair_slide_file_data(params['CASE_TABLE'], in_table,
                                             params['TARGET_DATASET'], step_one_table, params['BQ_AS_BATCH'])
            if not success:
                print("{} {} repair slides job failed".format(dataset_tuple[0], build))
                return False

    if 'pull_aliquot' in steps:
        step_zero_table = "{}_{}_{}".format(dataset_tuple[1], build, params['ALIQUOT_STEP_0_TABLE'])
        success = extract_active_aliquot_file_data(file_table, dataset_tuple[0], params['TARGET_DATASET'],
                                                   step_zero_table, params['BQ_AS_BATCH'])
        if not success:
            print("{} {} pull_aliquot job failed".format(dataset_tuple[0], build))
            return False

        if bq_table_is_empty(params['TARGET_DATASET'], step_zero_table):
            delete_table_bq_job(params['TARGET_DATASET'], step_zero_table)
            print("{} pull_aliquot table result was empty: table deleted".format(params['ALIQUOT_STEP_0_TABLE']))

    if 'expand_aliquots' in steps:
        step_zero_table = "{}_{}_{}".format(dataset_tuple[1], build, params['ALIQUOT_STEP_0_TABLE'])
        in_table = '{}.{}.{}'.format(params['WORKING_PROJECT'],
                                     params['TARGET_DATASET'], step_zero_table)

        if bq_table_exists(params['TARGET_DATASET'], step_zero_table):
            step_one_table = "{}_{}_{}".format(dataset_tuple[1], build, params['ALIQUOT_STEP_1_TABLE'])

            success = expand_active_aliquot_file_data(in_table, params['TARGET_DATASET'],
                                                      step_one_table, params['BQ_AS_BATCH'])

            if not success:
                print("{} {} expand_aliquots job failed".format(dataset_tuple[0], build))
                return False

    if 'pull_case' in steps:
        step_one_table = "{}_{}_{}".format(dataset_tuple[1], build, params['CASE_STEP_1_TABLE'])
        success = extract_active_case_file_data(file_table, dataset_tuple[0], params['TARGET_DATASET'],
                                                step_one_table, params['BQ_AS_BATCH'])
        if not success:
            print("{} {} pull_clinbio job failed".format(dataset_tuple[0], build))
            return False

        if bq_table_is_empty(params['TARGET_DATASET'], step_one_table):
            delete_table_bq_job(params['TARGET_DATASET'], step_one_table)
            print("{} pull_case table result was empty: table deleted".format(params['CASE_STEP_1_TABLE']))

    if 'slide_barcodes' in steps:
        table_name = "{}_{}_{}".format(dataset_tuple[1], build, params['SLIDE_STEP_1_TABLE'])
        in_table = '{}.{}.{}'.format(params['WORKING_PROJECT'],
                                     params['TARGET_DATASET'], table_name)

        if bq_table_exists(params['TARGET_DATASET'], table_name):
            step_two_table = "{}_{}_{}".format(dataset_tuple[1], build, params['SLIDE_STEP_2_TABLE'])
            success = extract_slide_barcodes(in_table, params['SLIDE_TABLE'], dataset_tuple[0], params['TARGET_DATASET'],
                                             step_two_table, params['BQ_AS_BATCH'])

            if not success:
                print("{} {} slide_barcodes job failed".format(dataset_tuple[0], build))
                return False
        
    if 'aliquot_barcodes' in steps:
        table_name = "{}_{}_{}".format(dataset_tuple[1], build, params['ALIQUOT_STEP_1_TABLE'])
        in_table = '{}.{}.{}'.format(params['WORKING_PROJECT'], 
                                     params['TARGET_DATASET'], table_name)

        if bq_table_exists(params['TARGET_DATASET'], table_name):
            step_two_table = "{}_{}_{}".format(dataset_tuple[1], build, params['ALIQUOT_STEP_2_TABLE'])

            if dataset_tuple[0] in aliquot_map_programs:
                success = extract_aliquot_barcodes(in_table, params['ALIQUOT_TABLE'], dataset_tuple[0], params['TARGET_DATASET'],
                                                   step_two_table, params['BQ_AS_BATCH'])

                if not success:
                    print("{} {} align_barcodes job failed".format(dataset_tuple[0], build))
                    return False
            else:
                success = prepare_aliquot_without_map(in_table, params['CASE_TABLE'], dataset_tuple[0], params['TARGET_DATASET'],
                                                      step_two_table, params['BQ_AS_BATCH'])

                if not success:
                    print("{} {} align_barcodes job failed".format(dataset_tuple[0], build))
                    return False


        else:
            print("{} {} aliquot_barcodes step skipped (no input table)".format(dataset_tuple[0], build))

    if 'case_barcodes' in steps:
        table_name = "{}_{}_{}".format(dataset_tuple[1], build, params['CASE_STEP_1_TABLE'])
        in_table = '{}.{}.{}'.format(params['WORKING_PROJECT'], params['TARGET_DATASET'], table_name)

        if bq_table_exists(params['TARGET_DATASET'], table_name):
            step_two_table = "{}_{}_{}".format(dataset_tuple[1], build, params['CASE_STEP_2_TABLE'])
            success = extract_case_barcodes(in_table, params['CASE_TABLE'], dataset_tuple[0], params['TARGET_DATASET'],
                                            step_two_table, params['BQ_AS_BATCH'])

            if not success:
                print("{} {} case_barcodes job failed".format(dataset_tuple[0], build))
                return False

    if 'union_tables' in steps:
        table_list = []

        union_table_tags = ['SLIDE_STEP_2_TABLE', 'ALIQUOT_STEP_2_TABLE', 'CASE_STEP_2_TABLE']

        for tag in union_table_tags:
            if tag in params:
                table_name = "{}_{}_{}".format(dataset_tuple[1], build, params[tag])
                if bq_table_exists(params['TARGET_DATASET'], table_name):
                    full_table = '{}.{}.{}'.format(params['WORKING_PROJECT'], params['TARGET_DATASET'], table_name)
                    table_list.append(full_table)

        union_table = "{}_{}_{}".format(dataset_tuple[1], build, params['UNION_TABLE'])
        success = build_union(table_list,
                              params['TARGET_DATASET'], union_table, params['BQ_AS_BATCH'])
        if not success:
            print("{} {} union_tables job failed".format(dataset_tuple[0], build))
            return False

    # Merge the URL info into the final table we are building:

    if 'create_versioned_table' in steps:
        union_table = '{}.{}.{}'.format(params['WORKING_PROJECT'], 
                                        params['TARGET_DATASET'], 
                                        "{}_{}_{}".format(dataset_tuple[1], build, params['UNION_TABLE']))
        success = install_uris(union_table, "{}{}".format(params['UUID_2_URL_TABLE'], path_tag),
                               params['TARGET_DATASET'], 
                               "{}_{}_{}_{}_{}".format(dataset_tuple[1], params['FINAL_TABLE'], build, 'gdc', params['RELEASE']),
                               params['BQ_AS_BATCH'])
        if not success:
            print("{} {} create_final_table job failed".format(dataset_tuple[0], build))
            return False

    # Stage the schema metadata from the repo copy:
    for table in update_schema_tables:
        if table == 'current':
            use_schema = params['SCHEMA_FILE_NAME']
            schema_release = 'current'
        else:
            use_schema = params['VER_SCHEMA_FILE_NAME']
            schema_release = params['RELEASE']
        if 'process_git_schemas' in steps:
            print('process_git_schema')
            # Where do we dump the schema git repository?
            schema_file = "{}/{}/{}".format(params['SCHEMA_REPO_LOCAL'], params['RAW_SCHEMA_DIR'],
                                            use_schema)
            table_name = "{}_{}_{}_{}_{}".format(dataset_tuple[1], params['FINAL_TABLE'], build, 'gdc', schema_release)
            full_file_prefix = "{}/{}".format(params['PROX_DESC_PREFIX'], table_name)
            # Write out the details
            success = generate_table_detail_files(schema_file, full_file_prefix)
            if not success:
                print("process_git_schemas failed")
                return False

        # Customize generic schema to this data program:

        if 'replace_schema_tags' in steps:
            print('replace_schema_tags')
            tag_map_list = []
            for tag_pair in schema_tags:
                for tag in tag_pair:
                    val = tag_pair[tag]
                    use_pair = {}
                    tag_map_list.append(use_pair)
                    if val.find('~-') == 0 or val.find('~lc-') == 0 or val.find('~lcbqs-') == 0:
                        chunks = val.split('-', 1)
                        if chunks[1] == 'programs':
                            if val.find('~lcbqs-') == 0:
<<<<<<< HEAD
                                # todo: have BEATAML not with _01 for label
                                rep_val = dataset_tuple[1].lower() # can't have "." in a tag...
=======
                                prog = re.search('(\D*)', dataset_tuple[1].lower())
                                rep_val = prog.group(0)
>>>>>>> b7af40de
                            else:
                                rep_val = dataset_tuple[0]
                        elif chunks[1] == 'path_tags':
                            rep_val = path_tag
                        elif chunks[1] == 'builds':
                            rep_val = build
                        else:
                            raise Exception()
                        if val.find('~lc-') == 0:
                            rep_val = rep_val.lower()
                        use_pair[tag] = rep_val
                    else:
                        use_pair[tag] = val
            table_name = "{}_{}_{}_{}_{}".format(dataset_tuple[1], params['FINAL_TABLE'], build, 'gdc', schema_release)
            full_file_prefix = "{}/{}".format(params['PROX_DESC_PREFIX'], table_name)
            # Write out the details
            success = customize_labels_and_desc(full_file_prefix, tag_map_list)
            if not success:
                print("replace_schema_tags failed")
                return False

    if 'create_current_table' in steps:
        draft_table = "{}_{}_{}_{}".format(dataset_tuple[1], params['FINAL_TABLE'], build, 'gdc_{}')
        source_table = '{}.{}.{}'.format(params['WORKING_PROJECT'], params['TARGET_DATASET'],
                                         draft_table.format(params['RELEASE']))
        current_dest = '{}.{}.{}'.format(params['WORKING_PROJECT'], params['TARGET_DATASET'],
                                         draft_table.format('current'))

        success = publish_table(source_table, current_dest)

        if not success:
            print("create current table failed")
            return

    #
    # Update the per-field descriptions:
    #
    for table in update_schema_tables:
        schema_release = 'current' if table == 'current' else params['RELEASE']
        if 'install_field_descriptions' in steps:
            table_name = "{}_{}_{}_{}_{}".format(dataset_tuple[1], params['FINAL_TABLE'], build, 'gdc', schema_release)
            print('install_field_descriptions: {}'.format(table_name))
            full_file_prefix = "{}/{}".format(params['PROX_DESC_PREFIX'], table_name)
            schema_dict_loc = "{}_schema.json".format(full_file_prefix)
            schema_dict = {}
            with open(schema_dict_loc, mode='r') as schema_hold_dict:
                full_schema_list = json_loads(schema_hold_dict.read())
            for entry in full_schema_list:
                schema_dict[entry['name']] = {'description': entry['description']}
            success = update_schema_with_dict(params['TARGET_DATASET'], table_name, schema_dict,
                                              project=params['WORKING_PROJECT'])
            if not success:
                print("install_field_descriptions failed")
                return False

        #
        # Add description and labels to the target table:
        #

        if 'install_table_description' in steps:
            table_name = "{}_{}_{}_{}_{}".format(dataset_tuple[1], params['FINAL_TABLE'], build, 'gdc', schema_release)
            print('install_table_description: {}'.format(table_name))
            full_file_prefix = "{}/{}".format(params['PROX_DESC_PREFIX'], table_name)
            success = install_labels_and_desc(params['TARGET_DATASET'], table_name, full_file_prefix,
                                              project=params['WORKING_PROJECT'])
            if not success:
                print("install_table_description failed")
                return False

    publish_steps = ['compare_remove_old_current',
                     'publish',
                     'update_status_tag']

    if all(step in steps for step in publish_steps):
        print('Running turned on Publication Steps')

        print('Check to make sure the table has new data before publication')

        # todo: add evaluate table union here

        if new_table:
            #
            # compare and remove old current table
            #

            # compare the two tables
            if 'compare_remove_old_current' in steps:
                table = "{}_{}_{}".format(params['FINAL_TABLE'], build, 'gdc_{}')
                old_current_table = '{}.{}.{}'.format(params['PUBLICATION_PROJECT'], dataset_tuple[1],
                                                      table.format('current'))
                previous_ver_table = '{}.{}.{}'.format(params['PUBLICATION_PROJECT'],
                                                       "_".join([dataset_tuple[1], 'versioned']),
                                                       table.format(params['PREVIOUS_RELEASE']))
                table_temp = '{}.{}.{}'.format(params['WORKING_PROJECT'], params['TARGET_DATASET'],
                                               "_".join([dataset_tuple[1],
                                                         table.format(params['PREVIOUS_RELEASE']),
                                                         'backup']))

                print('Compare {} to {}'.format(old_current_table, previous_ver_table))

                compare = compare_two_tables(old_current_table, previous_ver_table, params['BQ_AS_BATCH'])
                if compare is not None:
                    num_rows = compare.total_rows

                    if num_rows == 0:
                        print('the tables are the same')
                    else:
                        print('the tables are NOT the same and differ by {} rows'.format(num_rows))

                    if not compare:
                        print('compare_tables failed')
                        return
                    # move old table to a temporary location
                    elif compare and num_rows == 0:
                        print('Move old table to temp location')
                        table_moved = publish_table(old_current_table, table_temp)

                        if not table_moved:
                            print('Old Table was not moved and will not be deleted')
                        # remove old table
                        elif table_moved:
                            print('Deleting old table: {}'.format(old_current_table))
                            delete_table = delete_table_bq_job(dataset_tuple[1],
                                                                      table.format('current'), params['PUBLICATION_PROJECT'])
                            if not delete_table:
                                print('delete table failed')
                                return
                else:
                    print('no previous table available for ', table.format(params['RELEASE']))
            #
            # publish table:
            #

            if 'publish' in steps:
                print('publish tables')
                tables = ['versioned', 'current']

                for table in tables:
                    if table == 'versioned':
                        table_name = "{}_{}_{}_{}".format(params['FINAL_TABLE'], build, 'gdc', params['RELEASE'])
                        draft_table_name = "{}_{}_{}_{}_{}".format(dataset_tuple[1], params['FINAL_TABLE'], build, 'gdc',
                                                                   params['RELEASE'])
                        source_table = '{}.{}.{}'.format(params['WORKING_PROJECT'],
                                                         params['TARGET_DATASET'], draft_table_name)
                        publication_dest = '{}.{}.{}'.format(params['PUBLICATION_PROJECT'],
                                                             '_'.join([dataset_tuple[1], 'versioned']), table_name)
                    elif table == 'current':
                        table_name = "{}_{}_{}".format(params['FINAL_TABLE'], build, 'gdc_current')
                        draft_table_name = "{}_{}_{}_{}_{}".format(dataset_tuple[1], params['FINAL_TABLE'], build, 'gdc',
                                                                   'current')
                        source_table = '{}.{}.{}'.format(params['WORKING_PROJECT'], params['TARGET_DATASET'], draft_table_name)
                        publication_dest = '{}.{}.{}'.format(params['PUBLICATION_PROJECT'], dataset_tuple[1], table_name)
                    print('publish: {}'.format(table_name))
                    success = publish_table(source_table, publication_dest)

                    if not success:
                        print("publish failed")
                        return False

            #
            # Update previous versioned table with archived tag
            #

            if 'update_status_tag' in steps:
                print('Update previous table')
                previous_ver_table = "{}_{}_{}_{}".format(params['FINAL_TABLE'], build, 'gdc', params['PREVIOUS_RELEASE'])
                success = update_status_tag("_".join([dataset_tuple[1], 'versioned']),
                                            previous_ver_table,
                                            'archived', params['PUBLICATION_PROJECT'])

                if not success:
                    print("update status tag table failed")
                    return

            else:
                print("{} program does not have new data")
                return
    #
    # Clear out working temp tables:
    #

    if 'dump_working_tables' in steps:
        print('dump_working_tables')
        dump_tables = []
        dump_table_tags = ['SLIDE_STEP_0_TABLE', 'SLIDE_STEP_1_TABLE', 'SLIDE_STEP_2_TABLE',
                           'ALIQUOT_STEP_0_TABLE', 'ALIQUOT_STEP_1_TABLE', 'ALIQUOT_STEP_2_TABLE',
                           'CASE_STEP_1_TABLE', 'CASE_STEP_2_TABLE',
                           'UNION_TABLE']
        for tag in dump_table_tags:
            table_name = "{}_{}_{}".format(dataset_tuple[1], build, params[tag])
            if bq_table_exists(params['TARGET_DATASET'], table_name):
                dump_tables.append(table_name)

        for table in dump_tables:
            success = delete_table_bq_job(params['TARGET_DATASET'], table)
            if not success:
                print("problem deleting table {}".format(table))

    #
    # Done!
    #
    
    return True

'''
----------------------------------------------------------------------------------------------
Main Control Flow
Note that the actual steps run are configured in the YAML input! This allows you to e.g. skip previously run steps.
'''

def main(args):

    if not confirm_google_vm():
        print('This job needs to run on a Google Cloud Compute Engine to avoid storage egress charges [EXITING]')
        return

    if len(args) != 2:
        print(" ")
        print(" Usage : {} <configuration_yaml>".format(args[0]))
        return

    print('job started')

    #
    # Get the YAML config loaded:
    #

    with open(args[1], mode='r') as yaml_file:
        params, steps, builds, build_tags, path_tags, programs, update_schema_tables, schema_tags = load_config(yaml_file.read())

    if params is None:
        print("Bad YAML load")
        return

    #
    # Schemas and table descriptions are maintained in the github repo. Only do this once:
    #

    if 'pull_table_info_from_git' in steps:
        print('pull_table_info_from_git')
        try:
            create_clean_target(params['SCHEMA_REPO_LOCAL'])
            repo = Repo.clone_from(params['SCHEMA_REPO_URL'], params['SCHEMA_REPO_LOCAL'])
            repo.git.checkout(params['SCHEMA_REPO_BRANCH'])
        except Exception as ex:
            print("pull_table_info_from_git failed: {}".format(str(ex)))
            return

    #
    # The SQL is currently tailored to parse out up to two aliquots per file (understanding that
    # we are only processing files that apply to a single case, and not multiple case files). This
    # step checks that that assumption is not being violated:
    #

    if 'count_aliquots' in steps:
        print('count_aliquots')

        try:
            for build_tag in build_tags:
                file_table = "{}_{}".format(params['FILE_TABLE'], build_tag)
                aliquot_count = extract_aliquot_count(file_table, params['BQ_AS_BATCH'])
                print ("{}:{}".format(build_tag, aliquot_count))
                if aliquot_count > params['MAX_ALIQUOT_PARSE']:
                    print("count_aliquots detected high aliquot count: {} > {}. Exiting.".format(aliquot_count,
                                                                                                 params['MAX_ALIQUOT_PARSE']))
                    return
        except Exception as ex:
            print("count_aliquots failed: {}".format(str(ex)))
            return

    for build, build_tag, path_tag in zip(builds, build_tags, path_tags):
        file_table = "{}_{}".format(params['FILE_TABLE'], build_tag)
        do_programs = extract_program_names(file_table, params['BQ_AS_BATCH']) if programs is None else programs
        dataset_tuples = [(pn, pn.replace(".", "_")) for pn in do_programs] # handles BEATAML1.0 FIXME! Make it general
         # Not all programs show up in the aliquot map table. So figure out who does:
        aliquot_map_programs = extract_program_names(params['ALIQUOT_TABLE'], params['BQ_AS_BATCH'])
        print(dataset_tuples)
        for dataset_tuple in dataset_tuples:
            print ("Processing build {} ({}) for program {}".format(build, build_tag, dataset_tuple[0]))
            ok = do_dataset_and_build(steps, build, build_tag, path_tag, dataset_tuple,
                                      aliquot_map_programs, params, schema_tags, update_schema_tables)
            if not ok:
                return
            
    print('job completed')

if __name__ == "__main__":
    main(sys.argv)
<|MERGE_RESOLUTION|>--- conflicted
+++ resolved
@@ -29,7 +29,6 @@
 import io
 from git import Repo
 from json import loads as json_loads
-import re
 
 from common_etl.support import generic_bq_harness, confirm_google_vm, \
                                bq_harness_with_result, delete_table_bq_job, \
@@ -68,7 +67,6 @@
     results = bq_harness_with_result(sql, do_batch)
     retval = [row.max_delim for row in results]
     return retval[0] + 1
-
 
 '''
 ----------------------------------------------------------------------------------------------
@@ -89,7 +87,6 @@
             SELECT MAX(delim) as max_delim FROM a1
             '''.format(release_table)
 
-
 '''
 ----------------------------------------------------------------------------------------------
 Figure out the programs represented in the data
@@ -121,7 +118,6 @@
 
     sql = extract_active_aliquot_file_data_sql(release_table, program_name)
     return generic_bq_harness(sql, target_dataset, dest_table, do_batch, True)
-
 
 '''
 ----------------------------------------------------------------------------------------------
@@ -188,18 +184,14 @@
               (a.associated_entities__entity_type = "aliquot")
         '''.format(program_name, release_table)
 
-
 '''
 ----------------------------------------------------------------------------------------------
 Get two rows from one where there are two aliquots present
 '''
-
-
 def expand_active_aliquot_file_data(aliquot_table, target_dataset, dest_table, do_batch):
 
     sql = expand_active_aliquot_file_data_sql(aliquot_table)
     return generic_bq_harness(sql, target_dataset, dest_table, do_batch, True)
-
 
 '''
 ----------------------------------------------------------------------------------------------
@@ -1013,13 +1005,7 @@
                         chunks = val.split('-', 1)
                         if chunks[1] == 'programs':
                             if val.find('~lcbqs-') == 0:
-<<<<<<< HEAD
-                                # todo: have BEATAML not with _01 for label
                                 rep_val = dataset_tuple[1].lower() # can't have "." in a tag...
-=======
-                                prog = re.search('(\D*)', dataset_tuple[1].lower())
-                                rep_val = prog.group(0)
->>>>>>> b7af40de
                             else:
                                 rep_val = dataset_tuple[0]
                         elif chunks[1] == 'path_tags':
@@ -1089,114 +1075,99 @@
                 print("install_table_description failed")
                 return False
 
-    publish_steps = ['compare_remove_old_current',
-                     'publish',
-                     'update_status_tag']
-
-    if all(step in steps for step in publish_steps):
-        print('Running turned on Publication Steps')
-
-        print('Check to make sure the table has new data before publication')
-
-        # todo: add evaluate table union here
-
-        if new_table:
-            #
-            # compare and remove old current table
-            #
-
-            # compare the two tables
-            if 'compare_remove_old_current' in steps:
-                table = "{}_{}_{}".format(params['FINAL_TABLE'], build, 'gdc_{}')
-                old_current_table = '{}.{}.{}'.format(params['PUBLICATION_PROJECT'], dataset_tuple[1],
-                                                      table.format('current'))
-                previous_ver_table = '{}.{}.{}'.format(params['PUBLICATION_PROJECT'],
-                                                       "_".join([dataset_tuple[1], 'versioned']),
-                                                       table.format(params['PREVIOUS_RELEASE']))
-                table_temp = '{}.{}.{}'.format(params['WORKING_PROJECT'], params['TARGET_DATASET'],
-                                               "_".join([dataset_tuple[1],
-                                                         table.format(params['PREVIOUS_RELEASE']),
-                                                         'backup']))
-
-                print('Compare {} to {}'.format(old_current_table, previous_ver_table))
-
-                compare = compare_two_tables(old_current_table, previous_ver_table, params['BQ_AS_BATCH'])
-                if compare is not None:
-                    num_rows = compare.total_rows
-
-                    if num_rows == 0:
-                        print('the tables are the same')
-                    else:
-                        print('the tables are NOT the same and differ by {} rows'.format(num_rows))
-
-                    if not compare:
-                        print('compare_tables failed')
+    #
+    # compare and remove old current table
+    #
+
+    # compare the two tables
+    if 'compare_remove_old_current' in steps:
+        table = "{}_{}_{}".format(params['FINAL_TABLE'], build, 'gdc_{}')
+        old_current_table = '{}.{}.{}'.format(params['PUBLICATION_PROJECT'], dataset_tuple[1],
+                                              table.format('current'))
+        previous_ver_table = '{}.{}.{}'.format(params['PUBLICATION_PROJECT'],
+                                               "_".join([dataset_tuple[1], 'versioned']),
+                                               table.format(params['PREVIOUS_RELEASE']))
+        table_temp = '{}.{}.{}'.format(params['WORKING_PROJECT'], params['TARGET_DATASET'],
+                                       "_".join([dataset_tuple[1],
+                                                 table.format(params['PREVIOUS_RELEASE']),
+                                                 'backup']))
+
+        print('Compare {} to {}'.format(old_current_table, previous_ver_table))
+
+        compare = compare_two_tables(old_current_table, previous_ver_table, params['BQ_AS_BATCH'])
+        if compare is not None:
+            num_rows = compare.total_rows
+
+            if num_rows == 0:
+                print('the tables are the same')
+            else:
+                print('the tables are NOT the same and differ by {} rows'.format(num_rows))
+
+            if not compare:
+                print('compare_tables failed')
+                return
+            # move old table to a temporary location
+            elif compare and num_rows == 0:
+                print('Move old table to temp location')
+                table_moved = publish_table(old_current_table, table_temp)
+
+                if not table_moved:
+                    print('Old Table was not moved and will not be deleted')
+                # remove old table
+                elif table_moved:
+                    print('Deleting old table: {}'.format(old_current_table))
+                    delete_table = delete_table_bq_job(dataset_tuple[1],
+                                                              table.format('current'), params['PUBLICATION_PROJECT'])
+                    if not delete_table:
+                        print('delete table failed')
                         return
-                    # move old table to a temporary location
-                    elif compare and num_rows == 0:
-                        print('Move old table to temp location')
-                        table_moved = publish_table(old_current_table, table_temp)
-
-                        if not table_moved:
-                            print('Old Table was not moved and will not be deleted')
-                        # remove old table
-                        elif table_moved:
-                            print('Deleting old table: {}'.format(old_current_table))
-                            delete_table = delete_table_bq_job(dataset_tuple[1],
-                                                                      table.format('current'), params['PUBLICATION_PROJECT'])
-                            if not delete_table:
-                                print('delete table failed')
-                                return
-                else:
-                    print('no previous table available for ', table.format(params['RELEASE']))
-            #
-            # publish table:
-            #
-
-            if 'publish' in steps:
-                print('publish tables')
-                tables = ['versioned', 'current']
-
-                for table in tables:
-                    if table == 'versioned':
-                        table_name = "{}_{}_{}_{}".format(params['FINAL_TABLE'], build, 'gdc', params['RELEASE'])
-                        draft_table_name = "{}_{}_{}_{}_{}".format(dataset_tuple[1], params['FINAL_TABLE'], build, 'gdc',
-                                                                   params['RELEASE'])
-                        source_table = '{}.{}.{}'.format(params['WORKING_PROJECT'],
-                                                         params['TARGET_DATASET'], draft_table_name)
-                        publication_dest = '{}.{}.{}'.format(params['PUBLICATION_PROJECT'],
-                                                             '_'.join([dataset_tuple[1], 'versioned']), table_name)
-                    elif table == 'current':
-                        table_name = "{}_{}_{}".format(params['FINAL_TABLE'], build, 'gdc_current')
-                        draft_table_name = "{}_{}_{}_{}_{}".format(dataset_tuple[1], params['FINAL_TABLE'], build, 'gdc',
-                                                                   'current')
-                        source_table = '{}.{}.{}'.format(params['WORKING_PROJECT'], params['TARGET_DATASET'], draft_table_name)
-                        publication_dest = '{}.{}.{}'.format(params['PUBLICATION_PROJECT'], dataset_tuple[1], table_name)
-                    print('publish: {}'.format(table_name))
-                    success = publish_table(source_table, publication_dest)
-
-                    if not success:
-                        print("publish failed")
-                        return False
-
-            #
-            # Update previous versioned table with archived tag
-            #
-
-            if 'update_status_tag' in steps:
-                print('Update previous table')
-                previous_ver_table = "{}_{}_{}_{}".format(params['FINAL_TABLE'], build, 'gdc', params['PREVIOUS_RELEASE'])
-                success = update_status_tag("_".join([dataset_tuple[1], 'versioned']),
-                                            previous_ver_table,
-                                            'archived', params['PUBLICATION_PROJECT'])
-
-                if not success:
-                    print("update status tag table failed")
-                    return
-
-            else:
-                print("{} program does not have new data")
-                return
+        else:
+            print('no previous table available for ', table.format(params['RELEASE']))
+    #
+    # publish table:
+    #
+
+    if 'publish' in steps:
+        print('publish tables')
+        tables = ['versioned', 'current']
+
+        for table in tables:
+            if table == 'versioned':
+                table_name = "{}_{}_{}_{}".format(params['FINAL_TABLE'], build, 'gdc', params['RELEASE'])
+                draft_table_name = "{}_{}_{}_{}_{}".format(dataset_tuple[1], params['FINAL_TABLE'], build, 'gdc',
+                                                           params['RELEASE'])
+                source_table = '{}.{}.{}'.format(params['WORKING_PROJECT'],
+                                                 params['TARGET_DATASET'], draft_table_name)
+                publication_dest = '{}.{}.{}'.format(params['PUBLICATION_PROJECT'],
+                                                     '_'.join([dataset_tuple[1], 'versioned']), table_name)
+            elif table == 'current':
+                table_name = "{}_{}_{}".format(params['FINAL_TABLE'], build, 'gdc_current')
+                draft_table_name = "{}_{}_{}_{}_{}".format(dataset_tuple[1], params['FINAL_TABLE'], build, 'gdc',
+                                                           'current')
+                source_table = '{}.{}.{}'.format(params['WORKING_PROJECT'], params['TARGET_DATASET'], draft_table_name)
+                publication_dest = '{}.{}.{}'.format(params['PUBLICATION_PROJECT'], dataset_tuple[1], table_name)
+            print('publish: {}'.format(table_name))
+            success = publish_table(source_table, publication_dest)
+
+            if not success:
+                print("publish failed")
+                return False
+
+    #
+    # Update previous versioned table with archived tag
+    #
+
+    if 'update_status_tag' in steps:
+        print('Update previous table')
+        previous_ver_table = "{}_{}_{}_{}".format(params['FINAL_TABLE'], build, 'gdc', params['PREVIOUS_RELEASE'])
+        success = update_status_tag("_".join([dataset_tuple[1], 'versioned']),
+                                    previous_ver_table,
+                                    'archived', params['PUBLICATION_PROJECT'])
+
+        if not success:
+            print("update status tag table failed")
+            return
+
     #
     # Clear out working temp tables:
     #
