"""
Copyright 2020, Institute for Systems Biology

Permission is hereby granted, free of charge, to any person obtaining a copy
of this software and associated documentation files (the "Software"), to deal
in the Software without restriction, including without limitation the rights
to use, copy, modify, merge, publish, distribute, sublicense, and/or sell
copies of the Software, and to permit persons to whom the Software is
furnished to do so, subject to the following conditions:

The above copyright notice and this permission notice shall be included in
all copies or substantial portions of the Software.

THE SOFTWARE IS PROVIDED "AS IS", WITHOUT WARRANTY OF ANY KIND, EXPRESS OR
IMPLIED, INCLUDING BUT NOT LIMITED TO THE WARRANTIES OF MERCHANTABILITY,
FITNESS FOR A PARTICULAR PURPOSE AND NONINFRINGEMENT. IN NO EVENT SHALL THE
AUTHORS OR COPYRIGHT HOLDERS BE LIABLE FOR ANY CLAIM, DAMAGES OR OTHER
LIABILITY, WHETHER IN AN ACTION OF CONTRACT, TORT OR OTHERWISE, ARISING FROM,
OUT OF OR IN CONNECTION WITH THE SOFTWARE OR THE USE OR OTHER DEALINGS IN THE
SOFTWARE.
"""
import io
import json
import os
import sys
import time
import re
import datetime
import requests
import yaml
import select
import csv
from distutils import util
import traceback

from google.api_core.exceptions import NotFound, BadRequest
from google.cloud import bigquery, storage, exceptions

from common_etl.support import bq_harness_with_result, compare_two_tables_sql

#   API HELPERS


def get_graphql_api_response(api_params, query, fail_on_error=True):
    """
    Create and submit graphQL API request, returning API response serialized as json object.
    :param api_params: api_params supplied in yaml config
    :param query: GraphQL-formatted query string
    :param fail_on_error: if True, will fail fast--otherwise, tries up to 3 times before failing. False is good for
    longer paginated queries, which often throw random server errors
    :return: json response object
    """
    max_retries = 10

    headers = {'Content-Type': 'application/json'}
    endpoint = api_params['ENDPOINT']

    if not query:
        has_fatal_error("Must specify query for get_graphql_api_response.", SyntaxError)

    req_body = {'query': query}
    api_res = requests.post(endpoint, headers=headers, json=req_body)

    tries = 0

    while not api_res.ok and tries < max_retries:
        if api_res.status_code == 400:
            # don't try again!
            has_fatal_error(
                f"Response status code {api_res.status_code}:\n{api_res.reason}.\nRequest body:\n{req_body}")

        print(f"Response code {api_res.status_code}: {api_res.reason}")
        print(query)
        sleep_time = 3 * tries
        print(f"Retry {tries} of {max_retries}... sleeping for {sleep_time}")
        time.sleep(sleep_time)

        api_res = requests.post(endpoint, headers=headers, json=req_body)

        tries += 1

        if tries > max_retries:
            # give up!
            api_res.raise_for_status()

    json_res = api_res.json()

    if 'errors' in json_res and json_res['errors']:
        if fail_on_error:
            has_fatal_error(f"Errors returned by {endpoint}.\nError json:\n{json_res['errors']}")

    return json_res


def get_rel_prefix(api_params):
    """
    Get API release version (set in yaml config).
    :param api_params: API params, supplied via yaml config
    :return: release version number (with prefix, if included)
    """
    rel_prefix = ''

    if 'REL_PREFIX' in api_params and api_params['REL_PREFIX']:
        rel_prefix += api_params['REL_PREFIX']

    if 'RELEASE' in api_params and api_params['RELEASE']:
        rel_number = api_params['RELEASE']
        rel_prefix += rel_number

    return rel_prefix


#   BIGQUERY TABLE/DATASET OBJECT MODIFIERS


def delete_bq_table(table_id):
    """
    Permanently delete BigQuery table located by table_id.
    :param table_id: table id in standard SQL format
    """
    client = bigquery.Client()
    client.delete_table(table_id, not_found_ok=True)


def delete_bq_dataset(dataset_id):
    """
    Permanently delete BigQuery dataset.
    :param dataset_id: dataset_id for deletion
    """
    client = bigquery.Client()
    client.delete_dataset(dataset_id, delete_contents=True, not_found_ok=True)


def update_table_metadata(table_id, metadata):
    """
    Modify an existing BigQuery table's metadata (labels, friendly name, description) using metadata dict argument
    :param table_id: table id in standard SQL format
    :param metadata: metadata containing new field and table attributes
    """
    client = bigquery.Client()
    table = get_bq_table_obj(table_id)

    table.labels = metadata['labels']
    table.friendly_name = metadata['friendlyName']
    table.description = metadata['description']
    client.update_table(table, ["labels", "friendly_name", "description"])

    assert table.labels == metadata['labels']
    assert table.friendly_name == metadata['friendlyName']
    assert table.description == metadata['description']


def update_table_labels(table_id, labels_to_remove_list=None, labels_to_add_dict=None):
    """
    Alter table labels for existing BigQuery table (e.g. when changes are necessary for a published table's labels).
    :param table_id: target BigQuery table id
    :param labels_to_remove_list: optional list of label keys to remove
    :param labels_to_add_dict: optional dictionary of label key-value pairs to add to table metadata
    """
    client = bigquery.Client()
    table = get_bq_table_obj(table_id)

    print(f"Processing labels for {table_id}")

    labels = table.labels

    if labels_to_remove_list and isinstance(labels_to_remove_list, list):
        for label in labels_to_remove_list:
            if label in labels:
                del labels[label]
                table.labels[label] = None
        print(f"Deleting label(s)--now: {labels}")
    elif labels_to_remove_list and not isinstance(labels_to_remove_list, list):
        has_fatal_error("labels_to_remove_list not provided in correct format, should be a list.")

    if labels_to_add_dict and isinstance(labels_to_add_dict, dict):
        labels.update(labels_to_add_dict)
        print(f"Adding/Updating label(s)--now: {labels}")
    elif labels_to_add_dict and not isinstance(labels_to_add_dict, dict):
        has_fatal_error("labels_to_add_dict not provided in correct format, should be a dict.")

    table.labels = labels
    client.update_table(table, ["labels"])

    assert table.labels == labels
    print("Labels updated successfully!\n")


def update_friendly_name(api_params, table_id, is_gdc=None, custom_name=None):
    """
    Modify BigQuery table's friendly name.
    :param api_params: API params, supplied via yaml config
    :param table_id: table id in standard SQL format
    :param custom_name: By default, appends "'REL' + api_params['RELEASE'] + ' VERSIONED'"
    :param is_gdc: If this is GDC, we add REL before the version onto the existing friendly name;
        if custom_name is specified, this behavior is overridden, and the table's friendly name is replaced entirely.
    """
    client = bigquery.Client()
    table = get_bq_table_obj(table_id)

    if custom_name:
        new_name = custom_name
    else:
        if is_gdc:
            release_str = ' REL' + api_params['RELEASE']
        else:
            release_str = ' ' + api_params['RELEASE']

        new_name = table.friendly_name + release_str + ' VERSIONED'

    table.friendly_name = new_name
    client.update_table(table, ["friendly_name"])

    assert table.friendly_name == new_name


def update_schema(table_id, new_descriptions):
    """
    Modify an existing table's field descriptions.
    :param table_id: table id in standard SQL format
    :param new_descriptions: dict of field names and new description strings
    """
    client = bigquery.Client()
    table = get_bq_table_obj(table_id)

    new_schema = []

    for schema_field in table.schema:
        field = schema_field.to_api_repr()

        if field['name'] in new_descriptions.keys():
            name = field['name']
            field['description'] = new_descriptions[name]
        elif field['description'] == '':
            print(f"Still no description for field: {field['name']}")

        mod_field = bigquery.SchemaField.from_api_repr(field)
        new_schema.append(mod_field)

    table.schema = new_schema

    client.update_table(table, ['schema'])


def add_generic_table_metadata(bq_params, table_id, schema_tags, metadata_file=None):
    """
    todo
    :param bq_params: bq_params supplied in yaml config
    :param table_id: table id for which to add the metadata
    :param schema_tags: dictionary of generic schema tag keys and values
    :param metadata_file:
    """
    generic_schema_path = f"{bq_params['BQ_REPO']}/{bq_params['GENERIC_SCHEMA_DIR']}"

    if not metadata_file:
        metadata_fp = get_filepath(f"{generic_schema_path}/{bq_params['GENERIC_TABLE_METADATA_FILE']}")
    else:
        metadata_fp = get_filepath(f"{generic_schema_path}/{metadata_file}")

    with open(metadata_fp) as file_handler:
        table_schema = ''

        for line in file_handler.readlines():
            table_schema += line

        for tag_key, tag_value in schema_tags.items():
            tag = f"{{---tag-{tag_key}---}}"

            table_schema = table_schema.replace(tag, tag_value)

        table_metadata = json.loads(table_schema)
        update_table_metadata(table_id, table_metadata)


def add_column_descriptions(bq_params, table_id):
    """
    Alter an existing table's schema (currently, only field descriptions are mutable without a table rebuild,
    Google's restriction).
    :param bq_params:
    :param table_id:
    :return:
    """
    print("\t - Adding column descriptions!")

    field_desc_fp = f"{bq_params['BQ_REPO']}/{bq_params['FIELD_DESCRIPTION_FILEPATH']}"
    field_desc_fp = get_filepath(field_desc_fp)

    if not os.path.exists(field_desc_fp):
        has_fatal_error("BQEcosystem field description path not found", FileNotFoundError)
    with open(field_desc_fp) as field_output:
        descriptions = json.load(field_output)

    update_schema(table_id, descriptions)


#   BIGQUERY UTILS


def copy_bq_table(bq_params, src_table, dest_table, replace_table=False):
    """
    Copy an existing BigQuery src_table into location specified by dest_table.
    :param bq_params: bq param object from yaml config
    :param src_table: ID of table to copy
    :param dest_table: ID of table create
    :param replace_table: Replace existing table, if one exists; defaults to False
    """
    client = bigquery.Client()

    job_config = bigquery.CopyJobConfig()

    if replace_table:
        delete_bq_table(dest_table)

    bq_job = client.copy_table(src_table, dest_table, job_config=job_config)

    if await_job(bq_params, client, bq_job):
        print("Successfully copied table:")
        print(f"src: {src_table}\n dest: {dest_table}\n")


def exists_bq_table(table_id):
    """
    Determine whether bq table exists for given table_id.
    :param table_id: table id in standard SQL format
    :return: True if exists, False otherwise
    """
    client = bigquery.Client()

    try:
        client.get_table(table_id)
    except NotFound:
        return False
    return True


def get_bq_table_obj(table_id):
    """

    Get the bq table object referenced by table_id.
    :param table_id: table id in standard SQL format
    :return: BigQuery Table object
    """
    if not exists_bq_table(table_id):
        return None

    client = bigquery.Client()
    return client.get_table(table_id)


def list_bq_tables(dataset_id, release=None):
    """
    Generate list of all tables which exist for given dataset id.
    :param dataset_id: BigQuery dataset_id
    :param release: API release version
    :return: list of bq tables for dataset
    """
    table_list = list()
    client = bigquery.Client()
    tables = client.list_tables(dataset_id)

    for table in tables:
        if not release or release in table.table_id:
            table_list.append(table.table_id)

    return table_list


def change_status_to_archived(archived_table_id):
    """
    Change the status label of archived_table_id to 'archived.'
    :param archived_table_id: id for table that is being archived
    """
    try:
        client = bigquery.Client()
        prev_table = client.get_table(archived_table_id)
        prev_table.labels['status'] = 'archived'
        client.update_table(prev_table, ["labels"])
        assert prev_table.labels['status'] == 'archived'
    except NotFound:
        print("Couldn't find a table to archive. Might be that this is the first table release?")


def publish_new_version_tables(bq_params, previous_table_id, current_table_id):
    """
    todo
    :param bq_params:
    :param previous_table_id:
    :param current_table_id:
    :return:
    """
    if not previous_table_id:
        return True

    compare_result = bq_harness_with_result(sql=compare_two_tables_sql(previous_table_id, current_table_id),
                                            do_batch=bq_params['DO_BATCH'],
                                            verbose=False)
    if not compare_result:
        return True

    for row in compare_result:
        if row:
            return True
        else:
            return False

    return False


def input_with_timeout(seconds):
    input_poll = select.poll()
    input_poll.register(sys.stdin.fileno(), select.POLLIN)

    while True:
        events = input_poll.poll(seconds * 1000)  # milliseconds

        if not events:
            return None

        for fileno, event in events:
            if fileno == sys.stdin.fileno():
                return input()


def test_table_for_version_changes(api_params, bq_params, public_dataset, source_table_id, get_publish_table_ids,
                                   find_most_recent_published_table_id, id_keys="case_id"):

    current_table_id, versioned_table_id = get_publish_table_ids(api_params, bq_params,
                                                                 source_table_id=source_table_id,
                                                                 public_dataset=public_dataset)

    previous_versioned_table_id = find_most_recent_published_table_id(api_params, versioned_table_id)

    publish_new_version = publish_new_version_tables(bq_params, previous_versioned_table_id, source_table_id)

    if exists_bq_table(source_table_id):
        print(f"""
            Current source table: {source_table_id}
            Last published table: {previous_versioned_table_id}
            Publish new version? {publish_new_version}
            """)

        if publish_new_version:
            print(f"""
                Tables to publish:
                - {versioned_table_id}
                - {current_table_id}
                """)

            output_compare_tables_report(api_params, bq_params,
                                         get_publish_table_ids=get_publish_table_ids,
                                         find_most_recent_published_table_id=find_most_recent_published_table_id,
                                         source_table_id=source_table_id,
                                         public_dataset=public_dataset,
                                         id_keys=id_keys)


def publish_table(api_params, bq_params, public_dataset, source_table_id, get_publish_table_ids,
                  find_most_recent_published_table_id, overwrite=False, test_mode=True, id_keys="case_id"):
    """
    Publish production BigQuery tables using source_table_id:
        - create current/versioned table ids
        - publish tables
        - update friendly name for versioned table
        - change last version tables' status labels to archived
    :param id_keys:
    :param api_params: api params from yaml config
    :param bq_params: bq params from yaml config
    :param public_dataset: publish dataset location
    :param source_table_id: source (dev) table id
    :param overwrite: If True, replace existing BigQuery table; defaults to False
    :param get_publish_table_ids: function that returns public table ids based on the source table id
    :param find_most_recent_published_table_id: function that returns previous versioned table id, if any
    :param test_mode: outputs the source table id, versioned and current published table ids,
           last published table id (if any) and whether the dataset would be published if test_mode=False
    """

    current_table_id, versioned_table_id = get_publish_table_ids(api_params, bq_params,
                                                                 source_table_id=source_table_id,
                                                                 public_dataset=public_dataset)

    previous_versioned_table_id = find_most_recent_published_table_id(api_params, versioned_table_id)

    publish_new_version = publish_new_version_tables(bq_params, previous_versioned_table_id, source_table_id)

    if exists_bq_table(source_table_id):
        if publish_new_version:
            delay = 5

            print(f"""\n\nPublishing the following tables:""")
            print(f"\t - {versioned_table_id}\n\t - {current_table_id}")
            print(f"Proceed? Y/n (continues automatically in {delay} seconds)")

            response = input_with_timeout(seconds=delay)

            response = str(response).lower()
            print()

            if response == 'n':
                exit("Publish aborted; exiting.")

            print(f"Publishing {versioned_table_id}")
            copy_bq_table(bq_params, source_table_id, versioned_table_id, overwrite)
    
            print(f"Publishing {current_table_id}")
            copy_bq_table(bq_params, source_table_id, current_table_id, overwrite)
    
            print(f"Updating friendly name for {versioned_table_id}")
            is_gdc = True if api_params['DATA_SOURCE'] == 'gdc' else False
            update_friendly_name(api_params, table_id=versioned_table_id, is_gdc=is_gdc)

            if previous_versioned_table_id:
                print(f"Archiving {previous_versioned_table_id}")
                change_status_to_archived(previous_versioned_table_id)
                print()

        else:
            print(f"{source_table_id} not published, no changes detected")


def await_insert_job(bq_params, client, table_id, bq_job):
    """
    Monitor for completion of BigQuery Load or Query Job that produces some result (generally data insertion).
    :param bq_params: bq params from yaml config file
    :param client: BigQuery api object, allowing for execution of bq lib functions
    :param table_id: table id in standard SQL format
    :param bq_job: A Job object, responsible for executing bq function calls
    """
    last_report_time = time.time()
    location = bq_params['LOCATION']
    job_state = "NOT_STARTED"

    while job_state != 'DONE':
        bq_job = client.get_job(bq_job.job_id, location=location)

        if time.time() - last_report_time > 30:
            print(f'\tcurrent job state: {bq_job.state}...\t', end='')
            last_report_time = time.time()

        job_state = bq_job.state

        if job_state != 'DONE':
            time.sleep(2)

    bq_job = client.get_job(bq_job.job_id, location=location)

    if bq_job.error_result is not None:
        has_fatal_error(
            f'While running BigQuery job: {bq_job.error_result}\n{bq_job.errors}',
            ValueError)

    table = client.get_table(table_id)

    if table.num_rows == 0:
        has_fatal_error(f"[ERROR] Insert job for {table_id} inserted 0 rows. Exiting.")

    print(f" done. {table.num_rows} rows inserted.")


def await_job(bq_params, client, bq_job):
    """
    Monitor the completion of BigQuery Job which doesn't return a result.
    :param bq_params: bq params from yaml config file
    :param client: BigQuery api object, allowing for execution of bq lib functions
    :param bq_job: A Job object, responsible for executing bq function calls
    """
    location = bq_params['LOCATION']
    job_state = "NOT_STARTED"

    while job_state != 'DONE':
        bq_job = client.get_job(bq_job.job_id, location=location)

        job_state = bq_job.state

        if job_state != 'DONE':
            time.sleep(2)

    bq_job = client.get_job(bq_job.job_id, location=location)

    if bq_job.error_result is not None:
        err_res = bq_job.error_result
        errs = bq_job.errors
        has_fatal_error(f"While running BigQuery job: {err_res}\n{errs}")


def construct_table_name(api_params, prefix, suffix=None, include_release=True, release=None):
    """
    Generate BigQuery-safe table name using supplied parameters.
    :param api_params: API params supplied in yaml config
    :param prefix: table prefix or the base table's root name
    :param suffix: table suffix, optionally supplying another word to append to the prefix
    :param include_release: If False, excludes RELEASE value set in yaml config; defaults to True
    :param release: Optionally supply a custom release (useful for external mapping tables, etc)
    :return: Table name, formatted to be compatible with BigQuery's naming limitations (only: A-Z, a-z, 0-9, _)
    """
    table_name = prefix

    if suffix:
        table_name += '_' + suffix

    if release:
        table_name += '_' + release
    elif include_release:
        table_name += '_' + api_params['RELEASE']

    return re.sub('[^0-9a-zA-Z_]+', '_', table_name)


def construct_table_name_from_list(str_list):
    """
    Construct a table name (str) from list<str>.
    :param str_list: a list<str> of table name segments
    :return: composed table name string
    """
    table_name = "_".join(str_list)

    # replace '.' with '_' so that the name is valid ('.' chars not allowed -- issue with BEATAML1.0, for instance)
    return re.sub('[^0-9a-zA-Z_]+', '_', table_name)


def construct_table_id(project, dataset, table_name):
    """
    Build table_id in {project}.{dataset}.{table} format.
    :param project: BigQuery project id
    :param dataset: BigQuery dataset id
    :param table_name: BigQuery table name
    :return: joined table_id in BigQuery format
    """
    return f'{project}.{dataset}.{table_name}'


def create_and_load_table_from_jsonl(bq_params, jsonl_file, table_id, schema=None):
    """
    Create new BigQuery table, populating rows using contents of jsonl file.
    :param bq_params: bq param obj from yaml config
    :param jsonl_file: file containing case records in jsonl format
    :param schema: list of SchemaFields representing desired BigQuery table schema
    :param table_id: table_id to be created
    """
    client = bigquery.Client()
    job_config = bigquery.LoadJobConfig()

    if schema:
        job_config.schema = schema
    else:
        print(f" - No schema supplied for {table_id}, using schema autodetect.")
        job_config.autodetect = True

    job_config.source_format = bigquery.SourceFormat.NEWLINE_DELIMITED_JSON
    job_config.write_disposition = bigquery.WriteDisposition.WRITE_TRUNCATE

    load_create_table_job(bq_params, jsonl_file, client, table_id, job_config)


def create_and_load_table_from_tsv(bq_params, tsv_file, table_id, num_header_rows, schema=None, null_marker=None):
    """
    Create new BigQuery table, populating rows using contents of tsv file.
    :param bq_params: bq param obj from yaml config
    :param tsv_file: file containing records in tsv format
    :param schema: list of SchemaFields representing desired BigQuery table schema
    :param table_id: table_id to be created
    :param num_header_rows: int value representing number of header rows in file (skipped during processing)
    :param null_marker: null_marker character, optional (defaults to empty string for tsv/csv in bigquery)
    """
    client = bigquery.Client()
    job_config = bigquery.LoadJobConfig()

    if schema:
        job_config.schema = schema
        job_config.skip_leading_rows = num_header_rows
    else:
        job_config.autodetect = True

    job_config.source_format = bigquery.SourceFormat.CSV
    job_config.field_delimiter = '\t'
    job_config.write_disposition = bigquery.WriteDisposition.WRITE_TRUNCATE

    if null_marker:
        job_config.null_marker = null_marker

    load_create_table_job(bq_params, tsv_file, client, table_id, job_config)


def get_query_results(query):
    """
    Return BigQuery query result (RowIterator) object.
    :param query: query string
    :return: query result object (RowIterator)
    """
    try:
        client = bigquery.Client()
        query_job = client.query(query)
        return query_job.result()
    except BadRequest:
        return None


def load_table_from_query(bq_params, table_id, query):
    """
    Create new BigQuery table using result output of BigQuery SQL query.
    :param bq_params: bq params from yaml config file
    :param table_id: table id in standard SQL format
    :param query: data selection query, used to populate a new BigQuery table
    """
    client = bigquery.Client()
    job_config = bigquery.QueryJobConfig(destination=table_id)
    job_config.write_disposition = bigquery.WriteDisposition.WRITE_TRUNCATE

    try:
        query_job = client.query(query, job_config=job_config)
        print(f' - Inserting into {table_id}... ', end="")
        await_insert_job(bq_params, client, table_id, query_job)
    except TypeError as err:
        has_fatal_error(err)


def create_view_from_query(view_id, view_query):
    """
    Create BigQuery view using a SQL query.
    :param view_id: view_id (same structure as a BigQuery table id)
    :param view_query: query from which to construct the view
    """
    client = bigquery.Client()
    view = bigquery.Table(view_id)

    if exists_bq_table(view_id):
        existing_table = client.get_table(view_id)

        if existing_table.table_type == 'VIEW':
            client.delete_table(view_id)
        else:
            has_fatal_error(f"{view_id} already exists and is type ({view.table_type}). Cannot create view, exiting.")

    view.view_query = view_query
    view = client.create_table(view)

    if not exists_bq_table(view_id):
        has_fatal_error(f"View {view_id} not created, exiting.")
    else:
        print(f"Created {view.table_type}: {str(view.reference)}")


def load_bq_schema_from_json(bq_params, filename):
    """
    Open table schema file from BQEcosystem Repo and convert to python dict, in preparation for use in table creation.
    :param bq_params: bq param object from yaml config
    :param filename: name of the schema file
    :return: tuple(<list of schema fields>, <dict containing table metadata>)
    """

    fp = get_filepath(bq_params['BQ_REPO'] + "/" + bq_params['SCHEMA_DIR'], filename)

    if not os.path.exists(fp):
        has_fatal_error("BQEcosystem schema path not found", FileNotFoundError)

    with open(fp, 'r') as schema_file:
        schema_file = json.load(schema_file)

        if 'schema' not in schema_file:
            has_fatal_error("['schema'] not found in schema json file")
        elif 'fields' not in schema_file['schema']:
            has_fatal_error("['schema']['fields'] not found in schema json file")
        elif not schema_file['schema']['fields']:
            has_fatal_error("['schema']['fields'] contains no key:value pairs")
        return schema_file['schema']['fields']


def load_create_table_job(bq_params, data_file, client, table_id, job_config):
    """
    Generate BigQuery LoadJob, for creating and populating table.
    :param bq_params: bq param obj from yaml config
    :param data_file: file containing case records
    :param client: BigQuery Client obj
    :param table_id: table_id to be created
    :param job_config: LoadJobConfig object
    """
    gs_uri = f"gs://{bq_params['WORKING_BUCKET']}/{bq_params['WORKING_BUCKET_DIR']}/{data_file}"

    try:
        load_job = client.load_table_from_uri(source_uris=gs_uri,
                                              destination=table_id,
                                              job_config=job_config)
        print(f' - Inserting into {table_id}... ', end="")
        await_insert_job(bq_params, client, table_id, load_job)
    except TypeError as err:
        has_fatal_error(err)

#   GOOGLE CLOUD STORAGE UTILS

<<<<<<< HEAD
def upload_to_bucket(bq_params, scratch_fp, delete_local=False):
=======

def upload_to_bucket(bq_params, scratch_fp, delete_local=False, verbose=True):
>>>>>>> 91e7ee7c
    """
    Upload file to a Google storage bucket (bucket/directory location specified in YAML config).
    :param bq_params: bq param object from yaml config
    :param scratch_fp: name of file to upload to bucket
    :param delete_local: delete scratch file created on VM
    :param verbose: if True, print a confirmation for each file uploaded
    """
    if not os.path.exists(scratch_fp):
        has_fatal_error(f"Invalid filepath: {scratch_fp}", FileNotFoundError)

    try:
        storage_client = storage.Client(project="")

        jsonl_output_file = scratch_fp.split('/')[-1]
        bucket_name = bq_params['WORKING_BUCKET']
        bucket = storage_client.bucket(bucket_name)

        blob_name = f"{bq_params['WORKING_BUCKET_DIR']}/{jsonl_output_file}"
        blob = bucket.blob(blob_name)
        blob.upload_from_filename(scratch_fp)

        if verbose:
            print(f"Successfully uploaded file to {bucket_name}/{blob_name}. ", end="")

        if delete_local:
            os.remove(scratch_fp)
            if verbose:
                print("Local file deleted.")
        else:
            if verbose:
                print(f"Local file not deleted.")

    except exceptions.GoogleCloudError as err:
        has_fatal_error(f"Failed to upload to bucket.\n{err}")
    except FileNotFoundError as err:
        has_fatal_error(f"File not found, failed to access local file.\n{err}")


def download_from_bucket(bq_params, filename, bucket_path=None, dir_path=None, timeout=None):
    """
    Download file from Google storage bucket onto VM.
    :param bq_params: BigQuery params, used to retrieve default bucket directory path
    :param filename: Name of file to download
    :param bucket_path: Optional, override default bucket directory path
    :param dir_path: Optional, location in which to download file; if not specified, defaults to scratch folder defined in bq_params
    :param timeout: Optional, integer value in seconds--how long to wait before file download is considered a failure
    """
    if not dir_path:
        file_path = get_scratch_fp(bq_params, filename)
    else:
        file_path = f"{dir_path}/{filename}"

    if os.path.isfile(file_path):
        os.remove(file_path)

    storage_client = storage.Client(project="")
    if bucket_path:
        blob_name = f"{bucket_path}/{filename}"
    else:
        blob_name = f"{bq_params['WORKING_BUCKET_DIR']}/{filename}"
    bucket = storage_client.bucket(bq_params['WORKING_BUCKET'])
    blob = bucket.blob(blob_name)

    with open(file_path, 'wb') as file_obj:
        blob.download_to_file(file_obj)

    start_time = time.time()

    """
    if timeout:
        while not os.path.isfile(file_path):
            if time.time() - start_time > timeout:
                print(f"ERROR: File download from bucket failed. Source: {blob_name}, Destination: {file_path}")
                exit()
            else:
                print(f"File {filename} not yet downloaded, waiting.")
                time.sleep(2)
    """

    if os.path.isfile(file_path):
        print(f"File successfully downloaded from bucket to {file_path}")


#   I/O - FILESYSTEM HELPERS

def get_filepath(dir_path, filename=None):
    """
    Get file path for location on VM; expands compatibly for local or VM scripts.
    :param dir_path: directory portion of the filepath (starting at user home dir)
    :param filename: name of the file
    :return: full path to file
    """
    join_list = [os.path.expanduser('~'), dir_path]

    if filename:
        join_list.append(filename)

    return '/'.join(join_list)


def get_scratch_fp(params, filename):
    """
    Construct filepath for VM output file.
    :param filename: name of the file
    :param params: bq param object from yaml config
    :return: output filepath for VM
    """
    return get_filepath(params['SCRATCH_DIR'], filename)


def json_datetime_to_str_converter(obj):
    """
    Convert python datetime object to string (necessary for json serialization).
    :param obj: python datetime obj
    :return: datetime obj cast as str type
    """
    if isinstance(obj, datetime.datetime):
        return str(obj)
    if isinstance(obj, datetime.date):
        return str(obj)
    if isinstance(obj, datetime.time):
        return str(obj)


def write_list_to_jsonl(jsonl_fp, json_obj_list, mode='w'):
    """
    Create a jsonl file for uploading data into BigQuery from a list<dict> obj.
    :param jsonl_fp: local VM jsonl filepath
    :param json_obj_list: list of dicts representing json objects
    :param mode: 'a' if appending to a file that's being built iteratively;
                 'w' if file data is written in a single call to the function
                 (in which case any existing data is overwritten)
    """
    with open(jsonl_fp, mode) as file_obj:
        for line in json_obj_list:
            json.dump(obj=line, fp=file_obj, default=json_datetime_to_str_converter)
            file_obj.write('\n')


def write_line_to_jsonl(jsonl_fp, json_line):
    """
    Append dict to jsonl file.
    :param jsonl_fp: local VM jsonl filepath
    """
    with open(jsonl_fp, 'a') as file_obj:
        json.dump(obj=json_line, fp=file_obj, default=json_datetime_to_str_converter)
        file_obj.write('\n')


def write_list_to_jsonl_and_upload(api_params, bq_params, prefix, record_list, local_filepath=None):
    """
    Write joined_record_list to file name specified by prefix and uploads to scratch Google Cloud bucket.
    :param api_params: api_params supplied in yaml config
    :param bq_params: bq_params supplied in yaml config
    :param prefix: string representing base file name (release string is appended to generate filename)
    :param record_list: list of record objects to insert into jsonl file
    :param local_filepath: todo
    """
    if not local_filepath:
        jsonl_filename = get_filename(api_params, file_extension='jsonl', prefix=prefix)
        local_filepath = get_scratch_fp(bq_params, jsonl_filename)

    write_list_to_jsonl(local_filepath, record_list)
    upload_to_bucket(bq_params, local_filepath, delete_local=True)


def write_list_to_tsv(fp, tsv_list):
    """
    todo
    :param fp:
    :param tsv_list:
    :return:
    """
    with open(fp, "w") as tsv_file:
        for row in tsv_list:
            tsv_row = create_tsv_row(row)
            tsv_file.write(tsv_row)

    print(f"{len(tsv_list)} rows written to {fp}!")


def create_tsv_row(row_list, null_marker="None"):
    """
    Convert list of row values into a tab-delimited string.
    :param row_list: list of row values for conversion
    :param null_marker: Value to write to string for nulls
    :return: tab-delimited string representation of row_list
    """
    print_str = ''
    last_idx = len(row_list) - 1

    for i, column in enumerate(row_list):
        if not column:
            column = null_marker

        delimiter = "\t" if i < last_idx else "\n"
        print_str += column + delimiter

    return print_str


def get_filename(api_params, file_extension, prefix, suffix=None, include_release=True, release=None):
    """
    Get filename based on common table-naming (see construct_table_name).
    :param api_params: API params from YAML config
    :param file_extension: File extension, e.g. jsonl or tsv
    :param prefix: file name prefix
    :param suffix: file name suffix
    :param include_release: if True, includes release in file name; defaults to True
    :param release: data release version
    :return: file name
    """
    filename = construct_table_name(api_params, prefix, suffix, include_release, release=release)
    return f"{filename}.{file_extension}"


#   SCHEMA UTILS


def normalize_value(value, is_tsv=False):
    """
    If value is variation of null or boolean value, converts to single form (None, True, False);
    otherwise returns original value.
    :param value: value to convert
    :return: normalized (or original) value
    """

    if value is None:
        return value

    if isinstance(value, str):
        value = value.strip()

        if value in ('NA', 'N/A', 'n/a',
                     'None', '', '--', '-',
                     'NULL', 'Null', 'null',
                     'Not Reported', 'not reported', 'Not reported',
                     'unknown', 'Unknown'):
            if is_tsv:
                return ''
            else:
                return None
        elif value in ('False', 'false', 'FALSE', 'No', 'no', 'NO'):
            return "False"
        elif value in ('True', 'true', 'TRUE', 'Yes', 'yes', 'YES'):
            return "True"

    if is_int_value(value):
        try:
            cast_value = int(float(value))
            return cast_value
        except OverflowError:
            pass
    else:
        return value


def is_int_value(value):
    """
    todo
    :param value:
    :return:
    """
    def is_valid_decimal(val):
        try:
            float(val)
        except ValueError:
            return False
        except TypeError:
            return False
        else:
            return True

    def should_be_string(val):
        val = str(val)
        if val.startswith("0") and len(val) > 1 and ':' not in val and '-' not in val and '.' not in val:
            return True

    if should_be_string(value):
        return False

    if is_valid_decimal(value):
        try:
            if float(value) == int(float(value)):
                return True
        except OverflowError:
            return False

    try:
        int(value)
        return True
    except ValueError:
        return False
    except TypeError:
        return False


def check_value_type(value):
    """
    Check value for corresponding BigQuery type. Evaluates the following BigQuery column data types:
        - datetime formats: DATE, TIME, TIMESTAMP
        - number formats: INT64, FLOAT64, NUMERIC
        - misc formats: STRING, BOOL, ARRAY, RECORD
    :param is_tsv: todo
    :param value: value on which to perform data type analysis
    :return: data type in BigQuery Standard SQL format
    """
    def is_valid_decimal(val):
        try:
            float(val)
        except ValueError:
            return False
        except TypeError:
            return False
        else:
            return True

    if isinstance(value, bool):
        return "BOOL"
    # currently not working for tsv because we don't normalize those files prior to upload yet
    if is_valid_decimal(value):
        # If you don't cast a string to float before casting to int, it will throw a TypeError
        try:
            str_val = str(value)

            if str_val.startswith("0") and len(str_val) > 1 and ':' not in str_val \
                    and '-' not in str_val and '.' not in str_val:
                return "STRING"

            if float(value) == int(float(value)):
                return "INT64"
        except OverflowError:
            # can't cast float infinity to int
            pass
    if isinstance(value, float):
        return "FLOAT64"
    if value != value:  # NaN case
        return "FLOAT64"
    if isinstance(value, list):
        return "ARRAY"
    if isinstance(value, dict):
        return "RECORD"
    if not value:
        return None
    if isinstance(value, datetime.datetime):
        return "TIMESTAMP"
    if isinstance(value, datetime.date):
        return "DATE"
    if isinstance(value, datetime.time):
        return "TIME"

    # A sequence of numbers starting with a 0 represents a string id,
    # but int() check will pass and data loss would occur.
    if isinstance(value, str):
        if value.startswith("0") and len(value) > 1 and ':' not in value and '-' not in value and '.' not in value:
            return "STRING"

    # check to see if value is numeric, float or int;
    # differentiates between these types and datetime or ids, which may be composed of only numbers or symbols
    if '.' in value and ':' not in value and "E+" not in value and "E-" not in value:
        try:
            int(value)
            return "INT64"
        except ValueError:
            try:
                float(value)
                decimal_val = int(value.split('.')[1])

                # if digits right of decimal place are all zero, float can safely be cast as an int
                if not decimal_val:
                    return "INT64"
                return "FLOAT64"
            except ValueError:
                return "STRING"

    # numeric values are numbers with special encoding, like an exponent or sqrt symbol
    elif value.isnumeric() and not value.isdigit() and not value.isdecimal():
        return "NUMERIC"

    # no point in performing regex for this, it's just a string
    if value.count("-") > 2:
        return "STRING"

    """
    BIGQUERY'S CANONICAL DATE/TIME FORMATS:
    (see https://cloud.google.com/bigquery/docs/reference/standard-sql/data-types)
    """

    if value.count("-") == 2 or value.count(":") == 2:
        # Check for BigQuery DATE format: 'YYYY-[M]M-[D]D'
        date_re_str = r"[0-9]{4}-(0[1-9]|1[0-2]|[0-9])-(0[1-9]|[1-2][0-9]|[3][0-1]|[1-9])"
        date_pattern = re.compile(date_re_str)
        if re.fullmatch(date_pattern, value):
            return "DATE"

        # Check for BigQuery TIME format: [H]H:[M]M:[S]S[.DDDDDD]
        time_re_str = r"([0-1][0-9]|[2][0-3]|[0-9]{1}):([0-5][0-9]|[0-9]{1}):([0-5][0-9]|[0-9]{1}])(\.[0-9]{1,6}|)"
        time_pattern = re.compile(time_re_str)
        if re.fullmatch(time_pattern, value):
            return "TIME"

        # Check for BigQuery TIMESTAMP format: YYYY-[M]M-[D]D[( |T)[H]H:[M]M:[S]S[.DDDDDD]][time zone]
        timestamp_re_str = date_re_str + r'( |T)' + time_re_str + r"([ \-:A-Za-z0-9]*)"
        timestamp_pattern = re.compile(timestamp_re_str)
        if re.fullmatch(timestamp_pattern, value):
            return "TIMESTAMP"

        return "STRING"

    try:
        util.strtobool(value)
        return "BOOL"
    except ValueError:
        pass

    # Final check for int and float values.
    # This will catch simple integers or edge case float values (infinity, scientific notation, etc.)
    try:
        int(value)
        return "INT64"
    except ValueError:
        try:
            float(value)
            return "FLOAT64"
        except ValueError:
            return "STRING"


def resolve_type_conflict(field, types_set):
    """
    Resolve BigQuery column data type precedence, where multiple types are detected. Rules for type conversion based on
    BigQuery's implicit conversion behavior.
    See https://cloud.google.com/bigquery/docs/reference/standard-sql/conversion_rules#coercion
    :param types_set: Set of BigQuery data types in string format
    :param field: field name
    :return: BigQuery data type with the highest precedence
    """

    datetime_types = {"TIMESTAMP", "DATE", "TIME"}
    number_types = {"INT64", "FLOAT64", "NUMERIC"}

    # remove null type value from set
    none_set = {None}
    types_set = types_set - none_set

    # fix to make even proper INT64 ids into STRING ids
    if "_id" in field:
        return "STRING"

    if len(types_set) == 0:
        # fields with no type values default to string--this would still be safe for skip-row analysis of a data file
        return "STRING"
    if len(types_set) == 1:
        # only one data type for field, return it
        return list(types_set)[0]

    # From here, the field's types_set contains at least two values; select based on BigQuery's implicit conversion
    # rules; when in doubt, declare a string to avoid risk of data loss

    if "ARRAY" in types_set or "RECORD" in types_set:
        # these types cannot be implicitly converted to any other, exit
        print(f"Invalid datatype combination for {field}: {types_set}")
        has_fatal_error("", TypeError)

    if "STRING" in types_set:
        # if it's partly classified as a string, it has to be a string--other data type values are converted
        return "STRING"

    if len(types_set) == 2 and "INT64" in types_set and "BOOL" in types_set:
        # 1 or 0 are labelled bool by type checker; any other ints are labelled as ints.
        # If both 1 and 0 occur, AND there are traditional Boolean values in the column, then it'll be declared a BOOL;
        # otherwise, it should be INT64
        return "INT64"

    has_datetime_type = False

    # are any of the data types datetime types -- {"TIMESTAMP", "DATE", "TIME"}?
    for datetime_type in datetime_types:
        if datetime_type in types_set:
            has_datetime_type = True
            break

    has_number_type = False

    # are any of the data types number types -- {"INT64", "FLOAT64", "NUMERIC"}?
    for number_type in number_types:
        if number_type in types_set:
            has_number_type = True
            break

    # What, data source?! Okay, fine, be a string
    if has_datetime_type and has_number_type:
        # another weird edge case that really shouldn't happen
        return "STRING"

    # Implicitly convert to inclusive datetime format
    if has_datetime_type:
        if "TIME" in types_set:
            # TIME cannot be implicitly converted to DATETIME
            return "STRING"
        # DATE and TIMESTAMP *can* be implicitly converted to DATETIME
        return "DATETIME"

    # Implicitly convert to inclusive number format
    if has_number_type:
        # only number types remain
        # INT64 and NUMERIC can be implicitly converted to FLOAT64
        # INT64 can be implicitly converted to NUMERIC
        if "FLOAT64" in types_set:
            return "FLOAT64"
        elif "NUMERIC" in types_set:
            return "NUMERIC"

    # No BOOL, DATETIME combinations allowed, or whatever other randomness occurs--return STRING
    return "STRING"


def resolve_type_conflicts(types_dict):
    """
    Iteratively resolve data type conflicts for non-nested type dicts (e.g. if there is more than one data type found,
    select the superseding type.)
    :param types_dict: dict containing columns and all detected data types
    :type types_dict: dict {str: set}
    :return dict containing the column name and its BigQuery data type.
    :rtype dict of {str: str}
    """
    type_dict = dict()

    for field, types_set in types_dict.items():
        type_dict[field] = resolve_type_conflict(field, types_set)

    return type_dict


def normalize_flat_json_values(records):
    normalized_json_list = list()

    for record in records:
        normalized_record = dict()
        for key in record.keys():
            value = normalize_value(record[key])
            normalized_record[key] = value
        normalized_json_list.append(normalized_record)

    return normalized_json_list


def recursively_normalize_field_values(json_records, is_single_record=False):
    """
    Recursively explores and normalizes a list of json objects. Useful when there's arbitrary nesting of dicts and
    lists with varying depths.
    :param json_records: list of json objects
    :param is_single_record: If true, json_records contains a single json object,
    otherwise contains a list of json objects
    :return: if is_single_record, returns normalized copy of the json object.
    if multiple records, returns a list of json objects.
    """
    def recursively_normalize_field_value(_obj, _data_set_dict):
        """
        Recursively explore a part of the supplied object. Traverses parent nodes, replicating existing data structures
        and normalizing values when reaching a "leaf" node.
        :param _obj: object in current location of recursion
        :param _data_set_dict: dict of fields and type sets
        """
        for key, value in _obj.items():
            if isinstance(_obj[key], dict):
                if key not in _data_set_dict:
                    # this is a dict, so use dict to nest values
                    _data_set_dict[key] = dict()

                recursively_normalize_field_value(_obj[key], _data_set_dict[key])
            elif isinstance(_obj[key], list) and len(_obj[key]) > 0 and isinstance(_obj[key][0], dict):
                if key not in _data_set_dict:
                    _data_set_dict[key] = list()

                idx = 0
                for _record in _obj[key]:
                    _data_set_dict[key].append(dict())
                    recursively_normalize_field_value(_record, _data_set_dict[key][idx])
                    idx += 1
            elif not isinstance(_obj[key], list) or (isinstance(_obj[key], list) and len(_obj[key]) > 0):
                # create set of Data type values
                if key not in _data_set_dict:
                    _data_set_dict[key] = dict()

                value = normalize_value(value)
                _data_set_dict[key] = value

    if is_single_record:
        record_dict = dict()
        recursively_normalize_field_value(json_records, record_dict)
        return record_dict
    else:
        new_record_jsonl_list = list()

        for record in json_records:
            record_dict = dict()
            recursively_normalize_field_value(record, record_dict)

            new_record_jsonl_list.append(record_dict)

        return new_record_jsonl_list


def recursively_detect_object_structures(nested_obj):
    """
    Traverse a dict or list of objects, analyzing the structure. Order not guaranteed (if anything, it'll be
    backwards)--Not for use with TSV data. Works for arbitrary nesting, even if object structure varies from record to
    record; use for lists, dicts, or any combination therein.
    If nested_obj is a list, function will traverse every record in order to find all possible fields.
    :param nested_obj: object to traverse
    :return data types dict--key is the field name, value is the set of BigQuery column data types returned
    when analyzing data using check_value_type ({<field_name>: {<data_type_set>}})
    """
    # stores the dict of {fields: value types}
    data_types_dict = dict()

    def recursively_detect_object_structure(_obj, _data_types_dict):
        """
        Recursively explore a part of the supplied object. Traverses parent nodes, adding to data_types_dict
        as repeated (RECORD) field objects. Adds child nodes parent's "fields" list.
        :param _obj: object in current location of recursion
        :param _data_types_dict: dict of fields and type sets
        """
        for k, v in _obj.items():
            if isinstance(_obj[k], dict):
                if k not in _data_types_dict:
                    # this is a dict, so use dict to nest values
                    _data_types_dict[k] = dict()

                recursively_detect_object_structure(_obj[k], _data_types_dict[k])
            elif isinstance(_obj[k], list) and len(_obj[k]) > 0 and isinstance(_obj[k][0], dict):
                if k not in _data_types_dict:
                    # this is a dict, so use dict to nest values
                    _data_types_dict[k] = dict()

                for _record in _obj[k]:
                    recursively_detect_object_structure(_record, _data_types_dict[k])
            elif not isinstance(_obj[k], list) or (isinstance(_obj[k], list) and len(_obj[k]) > 0):
                # create set of Data type values
                if k not in _data_types_dict:
                    _data_types_dict[k] = set()

                _obj[k] = normalize_value(_obj[k])
                val_type = check_value_type(_obj[k])

                if val_type:
                    _data_types_dict[k].add(val_type)

    if isinstance(nested_obj, dict):
        recursively_detect_object_structure(nested_obj, data_types_dict)
    elif isinstance(nested_obj, list):
        for record in nested_obj:
            recursively_detect_object_structure(record, data_types_dict)

    return data_types_dict


def convert_object_structure_dict_to_schema_dict(data_types_dict, dataset_format_obj, descriptions=None):
    """
    Parse dict of {<field>: {<data_types>}} representing data object's structure;
    convert into dict representing a TableSchema object.
    :param data_types_dict: dictionary represent dataset's structure, fields and data types
    :param dataset_format_obj: dataset format obj
    :param descriptions: (optional) dictionary of field: description string pairs for inclusion in schema definition
    """

    for k, v in data_types_dict.items():
        if descriptions and k in descriptions:
            description = descriptions[k]
        else:
            description = ""

        if isinstance(v, dict):
            # parent node
            schema_field = {
                "name": k,
                "type": "RECORD",
                "mode": "REPEATED",
                "description": description,
                "fields": list()
            }
            dataset_format_obj.append(schema_field)

            convert_object_structure_dict_to_schema_dict(data_types_dict[k], schema_field['fields'])
        else:
            # v is a set
            final_type = resolve_type_conflict(k, v)

            if final_type == "ARRAY":
                schema_field = {
                    "name": k,
                    "type": "STRING",
                    "mode": "REPEATED",
                    "description": description
                }
            else:
                # child (leaf) node
                schema_field = {
                    "name": k,
                    "type": final_type,
                    "mode": "NULLABLE",
                    "description": description
                }

            dataset_format_obj.append(schema_field)

    return dataset_format_obj


def create_schema_field_obj(schema_obj, fields=None):
    """
    Output BigQuery SchemaField object.
    :param schema_obj: dict with schema field values
    :param fields: Optional, child SchemaFields for RECORD type column
    :return: SchemaField object
    """
    if fields:
        return bigquery.schema.SchemaField(name=schema_obj['name'],
                                           description=schema_obj['description'],
                                           field_type=schema_obj['type'],
                                           mode=schema_obj['mode'],
                                           fields=fields)
    else:
        return bigquery.schema.SchemaField(name=schema_obj['name'],
                                           description=schema_obj['description'],
                                           field_type=schema_obj['type'],
                                           mode=schema_obj['mode'])


def generate_bq_schema_field(schema_obj, schema_fields):
    """
    Convert schema field json dict object into SchemaField object.
    :param schema_obj: direct ancestor of schema_fields
    :param schema_fields: list of SchemaField objects
    """
    if not schema_obj:
        return
    elif schema_obj['type'] == 'RECORD':
        child_schema_fields = list()

        if not schema_obj['fields']:
            has_fatal_error("Schema object has 'type': 'RECORD' but no 'fields' key.")

        for child_obj in schema_obj['fields']:
            generate_bq_schema_field(child_obj, child_schema_fields)

        schema_field = create_schema_field_obj(schema_obj, child_schema_fields)
    else:
        schema_field = create_schema_field_obj(schema_obj)

    schema_fields.append(schema_field)


def generate_bq_schema_fields(schema_obj_list):
    """
    Convert list of schema fields into TableSchema object.
    :param schema_obj_list: list of dicts representing BigQuery SchemaField objects
    :returns list of BigQuery SchemaField objects (represents TableSchema object)
    """
    schema_fields_obj = list()

    for schema_obj in schema_obj_list:
        generate_bq_schema_field(schema_obj, schema_fields_obj)

    return schema_fields_obj


def retrieve_bq_schema_object(api_params, bq_params, table_name=None, release=None, include_release=True,
                              schema_filename=None, schema_dir=None):
    """
    todo
    :param api_params: api_params supplied in yaml config
    :param bq_params: bq_params supplied in yaml config
    :param table_name:
    :param release:
    :param include_release:
    :return:
    """
    if not schema_filename:
        schema_filename = get_filename(api_params=api_params,
                                       file_extension='json',
                                       prefix="schema",
                                       suffix=table_name,
                                       release=release,
                                       include_release=include_release)

    download_from_bucket(bq_params, filename=schema_filename, dir_path=schema_dir)

    if not schema_dir:
        schema_fp = get_scratch_fp(bq_params, schema_filename)
    else:
        schema_fp = f"{schema_dir}/{schema_filename}"

    with open(schema_fp, "r") as schema_json:
        schema_obj = json.load(schema_json)
        json_schema_obj_list = [field for field in schema_obj["fields"]]
        schema = generate_bq_schema_fields(json_schema_obj_list)

    return schema


def generate_and_upload_schema(api_params, bq_params, table_name, data_types_dict, include_release, release=None,
                               schema_fp=None, delete_local=True):
    """
    todo
    :param api_params: api_params supplied in yaml config
    :param bq_params: bq_params supplied in yaml config
    :param table_name:
    :param data_types_dict:
    :param include_release:
    :param release:
    :return:
    """
    schema_list = convert_object_structure_dict_to_schema_dict(data_types_dict, list())

    schema_obj = {
        "fields": schema_list
    }

    if not schema_fp:
        schema_filename = get_filename(api_params,
                                       file_extension='json',
                                       prefix="schema",
                                       suffix=table_name,
                                       release=release,
                                       include_release=include_release)

        schema_fp = get_scratch_fp(bq_params, schema_filename)

    with open(schema_fp, 'w') as schema_json_file:
        json.dump(schema_obj, schema_json_file, indent=4)

    upload_to_bucket(bq_params, schema_fp, delete_local=delete_local)


def create_and_upload_schema_for_json(api_params, bq_params, record_list, table_name, include_release=False,
                                      schema_fp=None, delete_local=True):
    """
    todo
    :param api_params: api_params supplied in yaml config
    :param bq_params: bq_params supplied in yaml config
    :param record_list:
    :param table_name:
    :param include_release:
    :return:
    """
    data_types_dict = recursively_detect_object_structures(record_list)

    generate_and_upload_schema(api_params, bq_params,
                               table_name=table_name,
                               data_types_dict=data_types_dict,
                               include_release=include_release,
                               schema_fp=schema_fp,
                               delete_local=delete_local)


def get_column_list_tsv(header_list=None, tsv_fp=None, header_row_index=None):
    """
    Return a list of column headers using header_list OR using a header_row index to retrieve column names from tsv_fp.
        NOTE: Specifying both header_list and header_row in parent function triggers a fatal error.
    :param header_list: Optional ordered list of column headers corresponding to columns in dataset tsv file
    :type header_list: list
    :param tsv_fp: Optional string filepath; provided if column names are being obtained directly from tsv header
    :type tsv_fp: str
    :param header_row_index: Optional header row index, if deriving column names from tsv file
    :type header_row_index: int
    :return list of columns with BQ-compatible names
    :rtype list
    """

    if not header_list and not header_row_index and not isinstance(header_row_index, int):
        has_fatal_error("Must supply either the header row index or header list for tsv schema creation.")
    if header_row_index and header_list:
        has_fatal_error("Can't supply both a header row index and header list for tsv schema creation.")

    column_list = list()

    if header_list:
        for column in header_list:
            column = make_string_bq_friendly(column)
            column_list.append(column)
    else:
        with open(tsv_fp, 'r') as tsv_file:
            if header_row_index:
                for index in range(header_row_index):
                    tsv_file.readline()

            column_row = tsv_file.readline()
            columns = column_row.split('\t')

            if len(columns) == 0:
                has_fatal_error("No column name values supplied by header row index")

            for column in columns:
                column = make_string_bq_friendly(column)
                column_list.append(column)

    return column_list


def normalize_header_row(header_row):
    new_header_row = list()

    for value in header_row:
        value = value.lower()
        test_value = value
        suffix_value = 1

        # if column header is a duplicate, append numeric suffix
        while test_value in new_header_row:
            test_value = f"{value}_{str(suffix_value)}"
            suffix_value += 1

        if value != test_value:
            print(f"Changing header value {value} to {test_value} (due to encountering duplicate header).")

        new_header_row.append(test_value)

    return new_header_row


def create_normalized_tsv(raw_tsv_fp, normalized_tsv_fp):
    """
    Opens a raw tsv file, normalizes its data, then writes to new tsv file.
    :param raw_tsv_fp: path to non-normalized data file
    :param normalized_tsv_fp: destination file for normalized data
    """
    with open(normalized_tsv_fp, mode="w", newline="") as normalized_tsv_file:
        tsv_writer = csv.writer(normalized_tsv_file, delimiter="\t")

        with open(raw_tsv_fp, mode="r", newline="") as tsv_file:
            tsv_reader = csv.reader(tsv_file, delimiter="\t")

            raw_row_count = 0

            for row in tsv_reader:
                normalized_record = list()

                if raw_row_count == 0:
                    header_row = normalize_header_row(row)
                    tsv_writer.writerow(header_row)
                    raw_row_count += 1
                    continue

                for value in row:
                    new_value = normalize_value(value, is_tsv=True)
                    normalized_record.append(new_value)

                tsv_writer.writerow(normalized_record)
                raw_row_count += 1
                if raw_row_count % 500000 == 0:
                    print(f"Normalized {raw_row_count} rows.")

            print(f"Normalized {raw_row_count} rows.")

    with open(normalized_tsv_fp, mode="r", newline="") as normalized_tsv_file:
        tsv_reader = csv.reader(normalized_tsv_file, delimiter="\t")
        normalized_row_count = 0

        for row in tsv_reader:
            normalized_row_count += 1

    if normalized_row_count != raw_row_count:
        print(f"ERROR: Row count changed. Original: {raw_row_count}; Normalized: {normalized_row_count}")
        exit()


def aggregate_column_data_types_tsv(tsv_fp, column_headers, skip_rows, sample_interval=1):
    """
    Open tsv file and aggregate data types for each column.
    :param tsv_fp: tsv dataset filepath used to analyze the data types
    :type tsv_fp: str
    :param column_headers: list of ordered column headers
    :type column_headers: list
    :param skip_rows: number of (header) rows to skip before starting analysis
    :type skip_rows: int
    :param sample_interval: sampling interval, used to skip rows in large datasets; defaults to checking every row
        ex.: sample_interval == 10 will sample every 10th row
    :type sample_interval: int
    :return dict of column keys, with value sets representing all data types found for that column
    :rtype dict {str: set}
    """
    data_types_dict = dict()

    for column in column_headers:
        data_types_dict[column] = set()

    with open(tsv_fp, 'r') as tsv_file:
        for i in range(skip_rows):
            tsv_file.readline()

        count = 0

        while True:
            row = tsv_file.readline()

            if not row:
                break

            if count % sample_interval == 0:
                row_list = row.split('\t')

                for idx, value in enumerate(row_list):
                    value = value.strip()
                    # convert non-standard null or boolean value to None, "True" or "False", otherwise return original
                    value = normalize_value(value)
                    value_type = check_value_type(value)
                    data_types_dict[column_headers[idx]].add(value_type)

            count += 1

    return data_types_dict


def create_schema_object(column_headers, data_types_dict):
    """
    Create BigQuery SchemaField object representation.
    :param column_headers: list of column names
    :type column_headers: list
    :param data_types_dict: dictionary of column names and their types
        (should have been run through resolve_type_conflicts() prior to use here)
    :type data_types_dict: dict of {str: str}
    :return BQ schema field object list
    """
    schema_field_object_list = list()

    for column_name in column_headers:
        # override typing for ids, even those which are actually in

        schema_field = {
            "name": column_name,
            "type": data_types_dict[column_name],
            "mode": "NULLABLE",
            "description": ''
        }

        schema_field_object_list.append(schema_field)

    return {
        "fields": schema_field_object_list
    }

def find_types(file, sample_interval):
    """
    Finds the field type for each column in the file
    :param file: file name
    :type file: basestring
    :param sample_interval:sampling interval, used to skip rows in large datasets; defaults to checking every row
        example: sample_interval == 10 will sample every 10th row
    :type sample_interval: int
    :return: a tuple with a list of [field, field type]
    :rtype: tuple ([field, field_type])
    """
    column_list = get_column_list_tsv(tsv_fp=file, header_row_index=0)
    field_types = aggregate_column_data_types_tsv(file, column_list,
                                                  sample_interval=sample_interval,
                                                  skip_rows=1)
    final_field_types = resolve_type_conflicts(field_types)
    typing_tups = []
    for column in column_list:
        # Assign columns with no data with type STRING
        if final_field_types[column] is None:
            tup = (column, "STRING")
        else:
            tup = (column, final_field_types[column])
        typing_tups.append(tup)

    return typing_tups

def create_and_upload_schema_for_tsv(api_params, bq_params, tsv_fp, table_name=None, header_list=None, header_row=None,
                                     skip_rows=0, row_check_interval=1, release=None, schema_fp=None,
                                     delete_local=True):
    """
    Create and upload schema for a file in tsv format.
    :param api_params: api_params supplied in yaml config
    :param bq_params: bq_params supplied in yaml config
    :param table_name: name of table belonging to schema
    :param tsv_fp: path to tsv data file, parsed to create schema
    :param header_list: optional, list of header strings
    :param header_row: optional, integer index of header row within the file
    :param skip_rows: integer representing number of non-data rows at the start of the file, defaults to 0
    :param row_check_interval: how many rows to sample in order to determine type; defaults to 1 (check every row)
    :param release: string value representing release, in cases where api_params['RELEASE'] should be overridden
    :param schema_fp: todo
    :param delete_local: todo
    """
    print(f"Creating schema for {tsv_fp}")

    # third condition required to account for header row at 0 index

    # if no header list supplied here, headers are generated from header_row.
    column_headers = get_column_list_tsv(header_list, tsv_fp, header_row)

    if isinstance(header_row, int) and header_row >= skip_rows:
        has_fatal_error("Header row not excluded by skip_rows.")

    data_types_dict = aggregate_column_data_types_tsv(tsv_fp, column_headers, skip_rows, row_check_interval)

    data_type_dict = resolve_type_conflicts(data_types_dict)

    schema_obj = create_schema_object(column_headers, data_type_dict)

    if not schema_fp:
        schema_filename = get_filename(api_params,
                                       file_extension='json',
                                       prefix="schema",
                                       suffix=table_name,
                                       release=release)
        schema_fp = get_scratch_fp(bq_params, schema_filename)

    with open(schema_fp, 'w') as schema_json_file:
        json.dump(schema_obj, schema_json_file, indent=4)

    upload_to_bucket(bq_params, schema_fp, delete_local=delete_local)


def output_compare_tables_report(api_params, bq_params, get_publish_table_ids,
                                 find_most_recent_published_table_id, source_table_id, public_dataset, id_keys):
    """
    Compare new table with previous version.
    todo
    :param api_params: api_params supplied in yaml config
    :param bq_params: bq_params supplied in yaml config
    :param get_publish_table_ids:
    :param find_most_recent_published_table_id:
    :param source_table_id:
    :param public_dataset:
    :return:
    """
    def make_field_diff_query(is_removed_query):
        """
        Make query for comparing two tables' field sets.
        :param is_removed_query: True if query retrieves removed fields; False if retrieves added fields
        """
        if is_removed_query:
            split_outer_table_id = previous_table_id.split('.')
            dataset_outer = ".".join(split_outer_table_id[:1])
            table_name_outer = split_outer_table_id[2]

            split_inner_table_id = source_table_id.split('.')
            dataset_inner = ".".join(split_inner_table_id[:1])
            table_name_inner = split_inner_table_id[2]
        else:
            split_outer_table_id = source_table_id.split('.')
            dataset_outer = ".".join(split_outer_table_id[:1])
            table_name_outer = split_outer_table_id[2]

            split_inner_table_id = previous_table_id.split('.')
            dataset_inner = ".".join(split_inner_table_id[:1])
            table_name_inner = split_inner_table_id[2]

        return f"""
            SELECT field_path AS field
            FROM `{dataset_outer}`.INFORMATION_SCHEMA.COLUMN_FIELD_PATHS
            WHERE field_path NOT IN (
                SELECT field_path 
                FROM `{dataset_inner}`.INFORMATION_SCHEMA.COLUMN_FIELD_PATHS
                WHERE table_name={table_name_inner}
            )
            AND table_name={table_name_outer}
        """

    def make_datatype_diff_query():
        """Make query for comparing two tables' field data types."""
        return f"""
            WITH old_data_types as (
                SELECT field_path, data_type
                FROM `{previous_dataset}`.INFORMATION_SCHEMA.COLUMN_FIELD_PATHS
                WHERE table_name={previous_table_name}
            ), new_data_types as (
                SELECT field_path, data_type
                FROM `{source_dataset}`.INFORMATION_SCHEMA.COLUMN_FIELD_PATHS
                WHERE table_name={source_table_name}                
            ),
            distinct_data_types as (
                old_data_types
                UNION ALL 
                new_data_types
                GROUP BY field_path, data_type
            )
            SELECT field_path
            FROM distinct_data_types
            GROUP BY field_path
            HAVING COUNT(field_path) > 1
        """

    def make_removed_ids_query():
        """Make query for finding removed ids in newly released dataset."""
        return f"""
            SELECT {id_keys}
            FROM `{previous_table_id}`
            WHERE CONCAT({id_keys}) NOT IN (
                SELECT CONCAT({id_keys}) 
                FROM `{source_table_id}`
            )    
        """

    def make_added_ids_query():
        """
        Make query for finding added id count for newly released dataset.
        :return: query string for table comparison
        """
        return f"""
            SELECT count({id_keys}) as added_id_count
            FROM `{source_table_id}`
            WHERE CONCAT({id_keys}) NOT IN (
                SELECT CONCAT({id_keys})
                FROM `{previous_table_id}`
            )
        """

    curr_table_id, versioned_table_id = get_publish_table_ids(api_params, bq_params, source_table_id, public_dataset)
    previous_table_id = find_most_recent_published_table_id(api_params, versioned_table_id)

    split_source_table_id = source_table_id.split('.')
    source_dataset = ".".join(split_source_table_id[:1])
    source_table_name = split_source_table_id[2]

    split_previous_table_id = previous_table_id.split('.')
    previous_dataset = ".".join(split_previous_table_id[:1])
    previous_table_name = split_previous_table_id[2]

    print(f"\nTable Comparison Report ***")
    print(f"New table (dev): {source_table_id} \nLast published table: {previous_table_id}")

    # which fields have been removed?
    removed_fields_res = bq_harness_with_result(sql=make_field_diff_query(is_removed_query=True),
                                                do_batch=False, verbose=False)

    print("\nRemoved fields:")
    if removed_fields_res.total_rows == 0:
        print("<none>")
    else:
        for row in removed_fields_res:
            print(row[0])

    # which fields were added?
    added_fields_res = bq_harness_with_result(sql=make_field_diff_query(is_removed_query=False), 
                                              do_batch=False, verbose=False)

    print("\nNew fields:")
    if added_fields_res.total_rows == 0:
        print("<none>")
    else:
        for row in added_fields_res:
            print(row[0])

    # any changes in field data type?
    datatype_diff_res = bq_harness_with_result(sql=make_datatype_diff_query(), do_batch=False, verbose=False)

    print("\nColumns with data type change:")
    if datatype_diff_res.total_rows == 0:
        print("<none>")
    else:
        for row in datatype_diff_res:
            print(row[0])

    print("\nRemoved case ids:")
    removed_case_ids_res = bq_harness_with_result(make_removed_ids_query(id_key), do_batch=False, verbose=False)

    if removed_case_ids_res.total_rows == 0:
        print("<none>")
    else:
        for row in removed_case_ids_res:
            print(row[0])

    print("\nAdded case id count:")
    added_case_ids_res = bq_harness_with_result(make_added_ids_query(id_key), do_batch=False, verbose=False)

    if added_case_ids_res.total_rows == 0:
        print("<none>")
    else:
        for row in added_case_ids_res:
            print(f"{row[0]}: {row[1]} new case ids")

    print("\n*** End Report ***\n\n")


#   MISC UTILS
def make_string_bq_friendly(string):
    """
    todo
    :param string:
    :return:
    """
    string = string.replace('%', 'percent')
    string = re.sub(r'[^A-Za-z0-9_ ]+', ' ', string)
    string = string.strip()
    string = re.sub(r'\s+', '_', string)

    return string


def format_seconds(seconds):
    """
    Round seconds to formatted hour, minute, and/or second output.
    :param seconds: int representing time in seconds
    :return: formatted time string
    """
    if seconds > 3600:
        return time.strftime("%-H hours, %-M minutes, %-S seconds", time.gmtime(seconds))
    if seconds > 60:
        return time.strftime("%-M minutes, %-S seconds", time.gmtime(seconds))

    return time.strftime("%-S seconds", time.gmtime(seconds))


def load_config(args, yaml_dict_keys, validate_config=None):
    """
    Open yaml file and retrieves configuration parameters.
    :param validate_config:
    :param args: args param from python bash cli
    :param yaml_dict_keys: tuple of strings representing a subset of the yaml file's
    top-level dict keys
    :return: tuple of dicts from yaml file (as requested in yaml_dict_keys)
    """

    def open_yaml_and_return_dict(yaml_name):
        """
        todo
        :param yaml_name:
        :return:
        """
        with open(yaml_name, mode='r') as yaml_file:
            yaml_dict = None
            config_stream = io.StringIO(yaml_file.read())

            try:
                yaml_dict = yaml.load(config_stream, Loader=yaml.FullLoader)
            except yaml.YAMLError as ex:
                has_fatal_error(ex, str(yaml.YAMLError))
            if yaml_dict is None:
                has_fatal_error("Bad YAML load, exiting.", ValueError)

            # Dynamically generate a list of dictionaries for the return statement,
            # since tuples are immutable
            return {key: yaml_dict[key] for key in yaml_dict_keys}

    if len(args) < 2 or len(args) > 3:
        has_fatal_error("")
    if len(args) == 2:
        singleton_yaml_dict = open_yaml_and_return_dict(args[1])
        return tuple([singleton_yaml_dict[key] for key in yaml_dict_keys])

    shared_yaml_dict = open_yaml_and_return_dict(args[1])

    data_type_yaml_dict = open_yaml_and_return_dict(args[2])

    merged_yaml_dict = {key: {} for key in yaml_dict_keys}

    for key in yaml_dict_keys:
        if key not in shared_yaml_dict and key not in data_type_yaml_dict:
            has_fatal_error(f"{key} not found in shared or data type-specific yaml config")
        elif not shared_yaml_dict[key] and not data_type_yaml_dict[key]:
            has_fatal_error(f"No values found for {key} in shared or data type-specific yaml config")

        if key in shared_yaml_dict and shared_yaml_dict[key]:
            merged_yaml_dict[key] = shared_yaml_dict[key]

            if key in data_type_yaml_dict and data_type_yaml_dict[key]:
                merged_yaml_dict[key].update(data_type_yaml_dict[key])
        else:
            merged_yaml_dict[key] = data_type_yaml_dict[key]

    if validate_config:
        pass
        # todo create config validation
        # validate_config(tuple(return_dicts))

    return tuple([merged_yaml_dict[key] for key in yaml_dict_keys])


def has_fatal_error(err, exception=None):
    """
    Output error str or list<str>, then exits; optionally throws Exception.
    :param err: error message str or list<str>
    :param exception: Exception type for error (defaults to None)
    """
    err_str_prefix = '[ERROR] '
    err_str = ''

    if isinstance(err, list):
        for item in err:
            err_str += err_str_prefix + str(item) + '\n'
    else:
        err_str = err_str_prefix + err

    print(err_str)

    if exception:
        raise exception

    sys.exit(1)<|MERGE_RESOLUTION|>--- conflicted
+++ resolved
@@ -786,12 +786,8 @@
 
 #   GOOGLE CLOUD STORAGE UTILS
 
-<<<<<<< HEAD
-def upload_to_bucket(bq_params, scratch_fp, delete_local=False):
-=======
-
 def upload_to_bucket(bq_params, scratch_fp, delete_local=False, verbose=True):
->>>>>>> 91e7ee7c
+
     """
     Upload file to a Google storage bucket (bucket/directory location specified in YAML config).
     :param bq_params: bq param object from yaml config
