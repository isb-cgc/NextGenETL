--- conflicted
+++ resolved
@@ -32,11 +32,6 @@
 import threading
 from json import loads as json_loads, dumps as json_dumps
 from git import Repo
-<<<<<<< HEAD
-
-from common_etl.utils import aggregate_column_data_types_tsv, resolve_type_conflicts
-=======
->>>>>>> 95a3341c
 
 
 def checkToken(aToken):
@@ -1616,11 +1611,7 @@
     client.update_table(trg_table, ["schema"])
     return True
 
-<<<<<<< HEAD
-def list_schema(source_dataset, source_table):
-=======
 def list_schema(source_dataset, source_table, project=None):
->>>>>>> 95a3341c
     """
     List schema
 
@@ -1640,28 +1631,6 @@
         print(src_sf.name, src_sf.field_type, src_sf.description)
     return True
 
-def find_types(file, sample_interval):
-    """
-    Finds the field type for each column in the file
-    :param file: file name
-    :type file: basestring
-    :param sample_interval:sampling interval, used to skip rows in large datasets; defaults to checking every row
-        example: sample_interval == 10 will sample every 10th row
-    :type sample_interval: int
-    :return: a tuple with a list of [field, field type]
-    :rtype: tuple ([field, field_type])
-    """
-    column_list = get_column_list_tsv(tsv_fp=file, header_row_index=0)
-    field_types = aggregate_column_data_types_tsv(file, column_list,
-                                                  sample_interval=sample_interval,
-                                                  skip_rows=1)
-    final_field_types = resolve_type_conflicts(field_types)
-    typing_tups = []
-    for column in column_list:
-        tup = (column, final_field_types[column])
-        typing_tups.append(tup)
-
-    return typing_tups
 
 '''
 ----------------------------------------------------------------------------------------------
@@ -2031,21 +2000,10 @@
 
         src_client = bigquery.Client(src_proj)
 
-<<<<<<< HEAD
-        if overwrite:
-            job_config = bigquery.CopyJobConfig()
-            job_config.write_disposition = "WRITE_TRUNCATE"
-            job = src_client.copy_table(source_table, target_table, job_config=job_config)
-            job.result()
-        else:
-            job = src_client.copy_table(source_table, target_table)
-            job.result()
-=======
         job_config = bigquery.CopyJobConfig()
         if overwrite == True: job_config.write_disposition = "WRITE_TRUNCATE"
         job = src_client.copy_table(source_table, target_table, job_config=job_config)
         job.result()
->>>>>>> 95a3341c
 
         src_table_ref = src_client.dataset(src_dset).table(src_tab)
         s_table = src_client.get_table(src_table_ref)
@@ -2105,7 +2063,7 @@
 
 
 def evaluate_table_union(bq_results):
-    """Evaluate whether two tables are identical by
+    """Evaluate whether two tables are identical by 
     using the count of distinct rows in their union
     return True/False"""
     if not bq_results:
@@ -2193,8 +2151,6 @@
 
     return True
 
-<<<<<<< HEAD
-=======
 '''
 QC of BQ tables
 '''
@@ -2228,5 +2184,4 @@
     FROM `{table_id}` 
     """
 
-    return sql_query
->>>>>>> 95a3341c
+    return sql_query