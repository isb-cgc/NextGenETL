--- conflicted
+++ resolved
@@ -58,7 +58,6 @@
 
     return ( aToken )
 
-
 def pickColumns(tokenList):
     """
     Sheila's legacy pickColumns() Function
@@ -93,7 +92,6 @@
                 newList += [ tokenList[ii] ]
 
     return newList
-
 
 def write_MAFs(tumor, mutCalls, hdrPick, mutCallers, do_logging):
     """
@@ -360,7 +358,6 @@
 # Like the above function, but uses the final public mapping table instead:
 #
 
-
 def pull_list_builder_sql_public(manifest_table, indexd_table):
     """
     Generates SQL for above function
@@ -491,6 +488,7 @@
         target_bucket_file = bucket_file
     source_bucket.copy_blob(source_blob, destination_bucket, target_bucket_file)
     return
+
 
 
 def build_manifest_filter(filter_dict_list):
@@ -742,7 +740,6 @@
             print_progress_bar(copy_count, num_files)
     print_progress_bar(num_files, num_files)
 
-
 def build_file_list(local_files_dir):
     """
     Build the File List
@@ -813,13 +810,10 @@
         return False
     return True
 
-
 '''
 ----------------------------------------------------------------------------------------------
 Use to run queries where we want to get the result back to use (not write into a table)
 '''
-
-
 def bq_harness_with_result(sql, do_batch):
     """
     Handles all the boilerplate for running a BQ job
@@ -1034,7 +1028,6 @@
 
     return True
 
-
 def typing_tups_to_schema_list(typing_tups, holding_list):
     #
     # Need to create a typed list for the initial TSV import:
@@ -1053,7 +1046,6 @@
 
     return True
 
-
 def update_schema(target_dataset, dest_table, schema_dict_loc):
     """
     Update the Schema of a Table
@@ -1071,8 +1063,6 @@
         print(ex)
         return False
 
-<<<<<<< HEAD
-=======
 # The below three functions break the multiple schema steps into distinct pieces
 # retrieve a schema from a table, update it using a dictionary of new values, write to BQ
 def retrieve_table_schema(target_dataset, dest_table, project=None):
@@ -1103,7 +1093,6 @@
     except Exception as ex:
         print(ex)
         return False
->>>>>>> d416865c
 
 def update_schema_with_dict(target_dataset, dest_table, full_schema, project=None):
     """
@@ -1128,7 +1117,6 @@
 
     return True
 
-
 def update_description(target_dataset, dest_table, desc):
     """
     Update the Description of a Table¶
@@ -1141,7 +1129,6 @@
     table = client.update_table(table, ["description"])
     return True
 
-
 def update_status_tag(target_dataset, dest_table, status, project=None):
     """
     Update the status tag of a big query table once a new version of the table has been created
@@ -1152,7 +1139,6 @@
     table.labels = {"status": status}
     table = client.update_table(table, ["labels"])
     return True
-
 
 def bq_table_exists(target_dataset, dest_table):
     """
@@ -1166,7 +1152,6 @@
     except NotFound:
         return False
 
-
 def bq_table_is_empty(target_dataset, dest_table):
     """
     Is table empty?
@@ -1175,7 +1160,6 @@
     table_ref = client.dataset(target_dataset).table(dest_table)
     table = client.get_table(table_ref)
     return table.num_rows == 0
-
 
 def delete_table_bq_job(target_dataset, delete_table, project = None):
 
@@ -1192,7 +1176,6 @@
 
     return True
 
-
 def confirm_google_vm():
     metadata_url = "http://metadata.google.internal/computeMetadata/v1/instance/id"
     meta_header = {"Metadata-Flavor": "Google"}
@@ -1234,7 +1217,6 @@
     if iteration == total:
         print()
     return
-
 
 def transfer_schema(target_dataset, dest_table, source_dataset, source_table):
     """
@@ -1271,7 +1253,6 @@
     client.update_table(trg_table, ["schema"])
     return True
 
-
 def list_schema(source_dataset, source_table):
     """
     List schema
@@ -1291,7 +1272,6 @@
 Take the BQ Ecosystem json file for the table and break out the pieces into chunks that will
 be arguments to the bq command used to create the table.
 '''
-
 
 def generate_table_detail_files(dict_file, file_tag):
 
@@ -1319,13 +1299,11 @@
 
     return True
 
-
 '''
 ----------------------------------------------------------------------------------------------
 Take the staging files for a generic BQ metadata load and customize it for a single data set
 using tags.
 '''
-
 
 def customize_labels_and_desc(file_tag, tag_map_list):
 
@@ -1361,7 +1339,6 @@
         return False
 
     return True
-
 
 '''
 ----------------------------------------------------------------------------------------------
